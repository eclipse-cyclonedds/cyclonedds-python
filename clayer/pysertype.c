/*
 * Copyright(c) 2021 to 2022 ZettaScale Technology and others
 *
 * This program and the accompanying materials are made available under the
 * terms of the Eclipse Public License v. 2.0 which is available at
 * http://www.eclipse.org/legal/epl-2.0, or the Eclipse Distribution License
 * v. 1.0 which is available at
 * http://www.eclipse.org/org/documents/edl-v10.php.
 *
 * SPDX-License-Identifier: EPL-2.0 OR BSD-3-Clause
 */
#include <stdlib.h>
#include <string.h>
#include <stdio.h>

#include "dds/dds.h"
#include "dds/ddsrt/endian.h"
#include "dds/ddsrt/heap.h"
#include "dds/ddsrt/string.h"
#include "dds/ddsrt/mh3.h"
#include "dds/ddsrt/md5.h"
#include "dds/ddsi/ddsi_radmin.h"
#include "dds/ddsi/ddsi_serdata.h"
#include "dds/ddsi/ddsi_sertype.h"
#include "dds/ddsi/ddsi_typelib.h"
#include "dds/ddsi/ddsi_typebuilder.h"
#include "dds/cdr/dds_cdrstream.h"
#include "pysertype.h"

const struct dds_cdrstream_allocator cdrstream_allocator = { dds_alloc, dds_realloc, dds_free };

typedef struct ddsi_serdata ddsi_serdata_t;
typedef struct ddsi_sertype ddsi_sertype_t;

// Python refcount: one ref for each PyObject*.
typedef struct ddspy_sertype {
  ddsi_sertype_t my_c_type;
  PyObject *my_py_type;
  bool keyless;
  bool is_v2_by_default;

  bool v0_key_maxsize_bigger_16;
  bool v2_key_maxsize_bigger_16;

  // xtypes
  unsigned char *typeinfo_ser_data;
  uint32_t typeinfo_ser_sz;
  unsigned char *typemap_ser_data;
  uint32_t typemap_ser_sz;
  struct dds_cdrstream_desc cdrstream_desc;
} ddspy_sertype_t;

// Python refcount: one ref for sample.
typedef struct ddspy_serdata {
  ddsi_serdata_t c_data;
  void *data;
  size_t data_size;     // size of the data, including 4 bytes for CDR encapsulation header
  void *key;
  size_t key_size;      // size of the key, including 4 bytes for CDR encapsulation header
  bool data_is_key;
  bool is_v2;
} ddspy_serdata_t;

// Python refcount: one ref for sample.
typedef struct ddspy_sample_container {
  void *usample;
  size_t usample_size;
} ddspy_sample_container_t;

static inline ddspy_sertype_t *sertype (ddspy_serdata_t *this)
{
  return (ddspy_sertype_t *) (this->c_data.type);
}

static inline const ddspy_sertype_t *csertype (const ddspy_serdata_t *this)
{
  return (const ddspy_sertype_t *) (this->c_data.type);
}

static inline ddspy_serdata_t *serdata (ddsi_serdata_t *this)
{
  return (ddspy_serdata_t *) (this);
}

static inline const ddspy_serdata_t *cserdata (const ddsi_serdata_t *this)
{
  return (const ddspy_serdata_t *) (this);
}

static void typeid_ser (dds_ostream_t *os, const dds_typeid_t *type_id)
{
  dds_stream_write (os, &cdrstream_allocator, (char *)type_id, DDS_XTypes_TypeIdentifier_desc.m_ops);
}

#ifdef DDS_HAS_TYPE_DISCOVERY

static void typeid_deser (dds_istream_t *is, dds_typeid_t **type_id)
{
  *type_id = dds_alloc (sizeof (DDS_XTypes_TypeIdentifier));
  dds_stream_read (is, (void *) *type_id, &cdrstream_allocator, DDS_XTypes_TypeIdentifier_desc.m_ops);
}

static void typeobj_ser (dds_ostream_t *os, const dds_typeobj_t *type_obj)
{
  dds_stream_write (os, &cdrstream_allocator, (char *)type_obj, DDS_XTypes_TypeObject_desc.m_ops);
}

#endif /* DDS_HAS_TYPE_DISCOVERY */

static ddspy_serdata_t *ddspy_serdata_new (const struct ddsi_sertype *type, enum ddsi_serdata_kind kind, size_t data_size)
{
  ddspy_serdata_t *new = dds_alloc (sizeof (struct ddspy_serdata));
  ddsi_serdata_init ((ddsi_serdata_t *)new, type, kind);
  new->data = dds_alloc (data_size);
  new->data_size = data_size;
  new->key = NULL;
  new->key_size = 0;
  new->data_is_key = false;
  new->is_v2 = ((ddspy_sertype_t *)type)->is_v2_by_default;
  return new;
}

static bool ddspy_serdata_populate_key (ddspy_serdata_t *this)
{
  const uint32_t xcdr_version = this->is_v2 ? DDSI_RTPS_CDR_ENC_VERSION_2 : DDSI_RTPS_CDR_ENC_VERSION_1;
  void *cdr_hdr = this->data;
  void *cdr_data = (char *)this->data + 4;

  // The python serializer doesn't detect that in:
  // enum E { A, B, C }
  // union T switch (E) { ... }
  // union U switch (boolean) { case true: T value }
  // struct S { U m }
  //
  // write (S(m=T(discriminant=B, value=...)))
  //
  // there's an entire layer of unions missing and because it can't find "B" in the
  // list of labels in U (i.e., "B" is not in "[True]") it serializes "B" and skips
  // "value".  It so happens that "B"'s serialization matches that of "True" (on a
  // little endian machine, but there are variants where endianness doesn't matter),
  // and so dds_stream_extract_key will take the "true" case and try to deserialize
  // T.
  //
  // That's effectively malformed input and dds_stream_extract_key only handles
  // well-formed inputs.  So we'd better check.
  uint32_t act_size;
  if (!dds_stream_normalize (cdr_data, (uint32_t)this->data_size - 4, false, xcdr_version, &csertype(this)->cdrstream_desc, (this->c_data.kind == SDK_KEY), &act_size))
    return false;

  dds_ostream_t os;
  dds_ostream_init (&os, &cdrstream_allocator, 0, xcdr_version);
  dds_istream_t is;
  dds_istream_init (&is, (uint32_t)this->data_size - 4, cdr_data, xcdr_version);

  bool extract_result;
  if (this->c_data.kind == SDK_KEY)
  {
    dds_stream_extract_key_from_key (&is, &os, DDS_CDR_KEY_SERIALIZATION_SAMPLE, &cdrstream_allocator, &csertype(this)->cdrstream_desc);
    extract_result = true;
  }
  else
  {
    extract_result = dds_stream_extract_key_from_data (&is, &os, &cdrstream_allocator, &csertype(this)->cdrstream_desc);
  }
  if (extract_result)
  {
    this->key_size = os.m_index + 4;
    this->key = dds_alloc (this->key_size);
    memcpy (this->key, cdr_hdr, 4);
    memcpy ((char *)this->key + 4, os.m_buffer, os.m_index);
  }
  dds_ostream_fini (&os, &cdrstream_allocator);
  return extract_result;
}

static uint32_t hash_value (void *data, const size_t sz)
{
  if (sz == 0)
    return 0;

  unsigned char buf[16];
  ddsrt_md5_state_t md5st;
  ddsrt_md5_init (&md5st);
  ddsrt_md5_append (&md5st, (ddsrt_md5_byte_t *)data, (uint32_t)sz);
  ddsrt_md5_finish (&md5st, (ddsrt_md5_byte_t *)buf);
  return *(uint32_t *)buf;
}

static void ddspy_serdata_populate_hash (ddspy_serdata_t *this)
{
  ddsi_serdata_t *sd = (ddsi_serdata_t *)this;

  // set initial hash to that of type
  sd->hash = sd->type->serdata_basehash;

  // xor type hash with hash of key
  const uint32_t key_hash = hash_value (this->key, this->key_size);
  sd->hash ^= key_hash;
}

static bool serdata_eqkey (const struct ddsi_serdata *a, const struct ddsi_serdata *b)
{
  const ddspy_serdata_t *apy = cserdata(a), *bpy = cserdata(b);
  if (csertype(apy)->keyless ^ csertype(bpy)->keyless)
    return false;
  if (csertype(apy)->keyless && csertype(bpy)->keyless)
    return true;
  assert (cserdata(a)->key != NULL);
  assert (cserdata(b)->key != NULL);
  if (cserdata(a)->key_size != cserdata(b)->key_size) return false;
  return 0 == memcmp (cserdata(a)->key, cserdata(b)->key, cserdata(a)->key_size);
}

static uint32_t serdata_size (const struct ddsi_serdata *dcmn)
{
  assert (cserdata(dcmn)->key != NULL);
  assert (cserdata(dcmn)->data != NULL);
  if (dcmn->kind == SDK_KEY)
    return (uint32_t)cserdata(dcmn)->key_size;
  else
    return (uint32_t)cserdata(dcmn)->data_size;
}

static void serdata_sanity_check (const ddspy_serdata_t *d, bool check_key)
{
  assert (d->data != NULL);
  assert (d->data_size != 0);
  if (check_key)
  {
    assert (d->key != NULL);
    assert (d->key_size >= 20);
  }
}

static ddsi_serdata_t *serdata_from_common (ddspy_serdata_t *d, enum ddsi_serdata_kind kind)
{
  d->is_v2 = ((char *)d->data)[1] > 1;
  if (!ddspy_serdata_populate_key (d))
  {
    ddsi_serdata_unref ((ddsi_serdata_t *)d);
    return NULL;
  }
  ddspy_serdata_populate_hash (d);
  serdata_sanity_check (d, true);
  return (ddsi_serdata_t *)d;
}

static ddsi_serdata_t *serdata_from_ser (const struct ddsi_sertype *type, enum ddsi_serdata_kind kind, const struct ddsi_rdata *fragchain, size_t size)
{
  ddspy_serdata_t *d = ddspy_serdata_new (type, kind, size);

  uint32_t off = 0;
  assert (fragchain->min == 0);
  assert (fragchain->maxp1 >= off);    //CDR header must be in first fragment

  unsigned char *cursor = d->data;
  while (fragchain)
  {
    if (fragchain->maxp1 > off)
    {
      //only copy if this fragment adds data
      const unsigned char *payload =
        DDSI_RMSG_PAYLOADOFF (fragchain->rmsg, DDSI_RDATA_PAYLOAD_OFF (fragchain));
      const unsigned char *src = payload + off - fragchain->min;
      size_t n_bytes = fragchain->maxp1 - off;
      memcpy (cursor, src, n_bytes);
      cursor += n_bytes;
      off = fragchain->maxp1;
      assert (off <= size);
    }
    fragchain = fragchain->nextfrag;
  }
  return serdata_from_common (d, kind);
}

static ddsi_serdata_t *serdata_from_ser_iov (const struct ddsi_sertype *type, enum ddsi_serdata_kind kind, ddsrt_msg_iovlen_t niov, const ddsrt_iovec_t *iov, size_t size)
{
  ddspy_serdata_t *d = ddspy_serdata_new (type, kind, size);

  size_t off = 0;
  unsigned char *cursor = d->data;
  for (ddsrt_msg_iovlen_t i = 0; i < niov && off < size; i++)
  {
    size_t n_bytes = iov[i].iov_len;
    if (n_bytes + off > size) n_bytes = size - off;
    memcpy (cursor, iov[i].iov_base, n_bytes);
    cursor += n_bytes;
    off += n_bytes;
  }
  return serdata_from_common (d, kind);
}

static ddsi_serdata_t *serdata_from_keyhash (const struct ddsi_sertype *topic, const struct ddsi_keyhash *keyhash)
{
  (void)keyhash;
  (void)topic;
  //replace with (if key_size_max <= 16) then populate the data class with the key hash (key_read)
  // TODO
  assert (0);
  return NULL;
}

static ddsi_serdata_t *serdata_from_sample (const ddsi_sertype_t *type, enum ddsi_serdata_kind kind, const void *sample)
{
  ddspy_sample_container_t *container = (ddspy_sample_container_t *)sample;
  ddspy_serdata_t *d = ddspy_serdata_new (type, kind, container->usample_size);
  memcpy ((char *)d->data, container->usample, container->usample_size);
  return serdata_from_common (d, kind);
}

static void serdata_to_ser (const ddsi_serdata_t *dcmn, size_t off, size_t sz, void *buf)
{
  serdata_sanity_check (cserdata(dcmn), true);
  if (dcmn->kind == SDK_KEY)
    memcpy (buf, (char *)cserdata(dcmn)->key + off, sz);
  else
    memcpy (buf, (char *)cserdata(dcmn)->data + off, sz);
}

static ddsi_serdata_t *serdata_to_ser_ref (const struct ddsi_serdata *dcmn, size_t off, size_t sz, ddsrt_iovec_t *ref)
{
  serdata_sanity_check (cserdata(dcmn), true);
  if (dcmn->kind == SDK_KEY)
  {
    ref->iov_base = (char *)cserdata(dcmn)->key + off;
    ref->iov_len = (ddsrt_iov_len_t)sz;
  }
  else
  {
    ref->iov_base = (char *)cserdata(dcmn)->data + off;
    ref->iov_len = (ddsrt_iov_len_t)sz;
  }
  return ddsi_serdata_ref (dcmn);
}

static void serdata_to_ser_unref (struct ddsi_serdata *dcmn, const ddsrt_iovec_t *ref)
{
  (void)ref;    // unused
  ddsi_serdata_unref (dcmn);
}

static bool serdata_to_sample (const ddsi_serdata_t *dcmn, void *sample, void **bufptr, void *buflim)
{
  (void)bufptr;
  (void)buflim;
  ddspy_sample_container_t *container = (ddspy_sample_container_t *)sample;

  serdata_sanity_check (cserdata(dcmn), true);
  assert (container->usample == NULL);

  container->usample = dds_alloc (cserdata(dcmn)->data_size);
  memcpy (container->usample, cserdata(dcmn)->data, cserdata(dcmn)->data_size);
  container->usample_size = cserdata(dcmn)->data_size;
  return true;
}

static ddsi_serdata_t *serdata_to_typeless (const ddsi_serdata_t *dcmn)
{
  serdata_sanity_check (cserdata(dcmn), true);

  if (dcmn->kind == SDK_KEY)
    return ddsi_serdata_ref (dcmn);

  const ddspy_serdata_t *d = cserdata(dcmn);
  ddspy_serdata_t *d_tl = dds_alloc (sizeof (struct ddspy_serdata));
  assert (d_tl);
  ddsi_serdata_init ((ddsi_serdata_t *)d_tl, dcmn->type, SDK_KEY);
  d_tl->data = ddsrt_memdup (d->key, d->key_size);
  d_tl->key = d_tl->data;
  d_tl->data_size = d->key_size;
  d_tl->key_size = d->key_size;
  d_tl->data_is_key = true;
  d_tl->is_v2 = false;
  d_tl->c_data.hash = d->c_data.hash;
  return (struct ddsi_serdata *)d_tl;
}

static bool serdata_typeless_to_sample (const struct ddsi_sertype *type, const struct ddsi_serdata *dcmn, void *sample, void **buf, void *buflim)
{
  ddspy_sample_container_t *container = (ddspy_sample_container_t *)sample;
  (void)type;
  (void)buf;
  (void)buflim;

  serdata_sanity_check (cserdata(dcmn), true);
  assert (container->usample == NULL);

  container->usample = dds_alloc (cserdata(dcmn)->data_size);
  container->usample_size = cserdata(dcmn)->data_size;
  memcpy (container->usample, cserdata(dcmn)->data, container->usample_size);
  return true;
}

static void serdata_free (struct ddsi_serdata *dcmn)
{
  serdata_sanity_check (cserdata(dcmn), false);
  dds_free (serdata (dcmn)->data);
  if (!serdata (dcmn)->data_is_key)
    dds_free (serdata (dcmn)->key);
  dds_free (dcmn);
}

static size_t serdata_print (const struct ddsi_sertype *tpcmn, const struct ddsi_serdata *dcmn, char *buf, size_t bufsize)
{
  (void)tpcmn;
  (void)dcmn;
  (void)buf;
  (void)bufsize;
  return 0;
}

static void serdata_get_keyhash (const ddsi_serdata_t *d, struct ddsi_keyhash *buf, bool force_md5)
{
  assert (cserdata(d)->data != NULL);
  assert (cserdata(d)->data_size != 0);
  assert (d->type != NULL);

  if (csertype (cserdata(d))->keyless)
  {
    memset (buf->value, 0, 16);
    return;
  }

  const void *le_key = ((char *)cserdata(d)->key) + 4;
  size_t le_keysz = cserdata(d)->key_size - 4;
  bool is_v2 = cserdata(d)->is_v2;
  bool v0_key_maxsize_bigger_16 = csertype (cserdata(d))->v0_key_maxsize_bigger_16;
  bool v2_key_maxsize_bigger_16 = csertype (cserdata(d))->v2_key_maxsize_bigger_16;

  assert (le_key != NULL);
  assert (le_keysz > 0);

  dds_istream_t is;
  dds_istream_init (&is, le_keysz, le_key, DDSI_RTPS_CDR_ENC_VERSION_2);
  dds_ostreamBE_t os;
  dds_ostreamBE_init (&os, &cdrstream_allocator, 16, is_v2 ? DDSI_RTPS_CDR_ENC_VERSION_2 : DDSI_RTPS_CDR_ENC_VERSION_1);
  dds_stream_extract_keyBE_from_key (&is, &os, DDS_CDR_KEY_SERIALIZATION_KEYHASH, &cdrstream_allocator, &csertype (cserdata(d))->cdrstream_desc);
  assert (is.m_index == le_keysz);

  void *be_key = os.x.m_buffer;
  size_t be_keysz = os.x.m_index;

  if (be_keysz < 16)
    memset ((char *)be_key + be_keysz, 0, 16 - be_keysz);
  if (force_md5 || (is_v2 && v2_key_maxsize_bigger_16) || (!is_v2 && v0_key_maxsize_bigger_16))
  {
    ddsrt_md5_state_t md5st;
    ddsrt_md5_init (&md5st);
    ddsrt_md5_append (&md5st, be_key, be_keysz > 16 ? (uint32_t)be_keysz : 16);
    ddsrt_md5_finish (&md5st, buf->value);
  }
  else
  {
    assert (be_keysz <= 16);
    memset (buf->value, 0, 16);
    memcpy (buf->value, be_key, be_keysz);
  }
  dds_ostreamBE_fini (&os, &cdrstream_allocator);
}

const struct ddsi_serdata_ops ddspy_serdata_ops = {
  &serdata_eqkey,
  &serdata_size,
  &serdata_from_ser,
  &serdata_from_ser_iov,
  &serdata_from_keyhash,
  &serdata_from_sample,
  &serdata_to_ser,
  &serdata_to_ser_ref,
  &serdata_to_ser_unref,
  &serdata_to_sample,
  &serdata_to_typeless,
  &serdata_typeless_to_sample,
  &serdata_free,
  &serdata_print,
  &serdata_get_keyhash
};

static void sertype_free (struct ddsi_sertype *tpcmn)
{
  struct ddspy_sertype *this = (struct ddspy_sertype *)tpcmn;
  if (this->typeinfo_ser_sz)
    dds_free (this->typeinfo_ser_data);
  if (this->typemap_ser_sz)
    dds_free (this->typemap_ser_data);
  dds_cdrstream_desc_fini (&this->cdrstream_desc, &cdrstream_allocator);

  // dds_free the python type if python isn't already shutting down (deadlock).
#if PY_MINOR_VERSION > 6
  if (!_Py_IsFinalizing ())
  {
    PyGILState_STATE state = PyGILState_Ensure ();
    Py_DECREF (this->my_py_type);
    PyGILState_Release (state);
  }
#else
  if (PyGILState_GetThisThreadState () != _Py_Finalizing)
  {
    PyGILState_STATE state = PyGILState_Ensure ();
    Py_DECREF (this->my_py_type);
    PyGILState_Release (state);
  }
#endif
  ddsi_sertype_fini (tpcmn);
  dds_free (this);
}

static void sertype_zero_samples (const struct ddsi_sertype *sertype_common, void *samples, size_t count)
{
  (void)sertype_common;
  memset (samples, 0, sizeof (ddspy_sample_container_t) *count);
}

static void sertype_realloc_samples (void **ptrs, const struct ddsi_sertype *sertype_common, void *old, size_t oldcount, size_t count)
{
  (void)sertype_common;
  char *new = (oldcount == count) ? old : dds_realloc (old, sizeof (ddspy_sample_container_t) *count);
  if (new && count > oldcount)
    memset (new + sizeof (ddspy_sample_container_t) *oldcount, 0, sizeof (ddspy_sample_container_t) * (count - oldcount));

  for (size_t i = 0; i < count; i++)
  {
    void *ptr = (char *)new + i *sizeof (ddspy_sample_container_t);
    ptrs[i] = ptr;
  }
}

static void sertype_free_samples (const struct ddsi_sertype *sertype_common, void **ptrs, size_t count, dds_free_op_t op)
{
  (void)sertype_common;
  if (count > 0)
  {
    if (op & DDS_FREE_CONTENTS_BIT)
    {
      if (((ddspy_sample_container_t *)ptrs[0])->usample != NULL)
        dds_free (((ddspy_sample_container_t *)ptrs[0])->usample);
    }

    if (op & DDS_FREE_ALL_BIT)
    {
      dds_free (ptrs[0]);
    }
  }
}

static bool sertype_equal (const ddsi_sertype_t *acmn, const ddsi_sertype_t *bcmn)
{
  // Sertypes are equal if:
  //    1: they point to the same point in memory (trivial)
  //    1: they point to the same python object
  //    2: the python objects they point to contain the same type info

  const ddspy_sertype_t *A = (const ddspy_sertype_t *)acmn;
  const ddspy_sertype_t *B = (const ddspy_sertype_t *)bcmn;

  if (A == B)
    return true;

  if (A->my_py_type == NULL || B->my_py_type == NULL) // should never be true
    return false;

  if (A->my_py_type == B->my_py_type)
    return true;

  // Expensive stuff coming up here
  PyGILState_STATE state = PyGILState_Ensure ();
  int result = PyObject_RichCompareBool (A->my_py_type, B->my_py_type, Py_EQ);
  PyGILState_Release (state);
  return result == 1;
}

static uint32_t sertype_hash (const struct ddsi_sertype *tpcmn)
{
  (void)tpcmn;
  return 0x0u;
}

static ddsi_typeid_t *sertype_typeid (const struct ddsi_sertype *tpcmn, ddsi_typeid_kind_t kind)
{
  assert (tpcmn);
  assert (kind == DDSI_TYPEID_KIND_MINIMAL || kind == DDSI_TYPEID_KIND_COMPLETE);

  const struct ddspy_sertype *type = (struct ddspy_sertype *)tpcmn;
  ddsi_typeinfo_t *type_info = ddsi_typeinfo_deser (type->typeinfo_ser_data, type->typeinfo_ser_sz);
  if (type_info == NULL)
    return NULL;
  ddsi_typeid_t *type_id = ddsi_typeinfo_typeid (type_info, kind);
  ddsi_typeinfo_fini (type_info);
  ddsrt_free (type_info);
  return type_id;
}

static ddsi_typemap_t *sertype_typemap (const struct ddsi_sertype *tpcmn)
{
  assert (tpcmn);
  const struct ddspy_sertype *type = (struct ddspy_sertype *)tpcmn;
  return ddsi_typemap_deser (type->typemap_ser_data, type->typemap_ser_sz);
}

static ddsi_typeinfo_t *sertype_typeinfo (const struct ddsi_sertype *tpcmn)
{
  assert (tpcmn);
  const struct ddspy_sertype *type = (struct ddspy_sertype *)tpcmn;
  return ddsi_typeinfo_deser (type->typeinfo_ser_data, type->typeinfo_ser_sz);
}

static struct ddsi_sertype *sertype_derive_sertype (const struct ddsi_sertype *base_sertype, dds_data_representation_id_t repr, dds_type_consistency_enforcement_qospolicy_t tceqos)
{
  // The python sertype can handle all types by itself, no derives needed
  DDSRT_UNUSED_ARG (repr);
  DDSRT_UNUSED_ARG (tceqos);
  return (struct ddsi_sertype *)base_sertype;
}

const struct ddsi_sertype_ops ddspy_sertype_ops = {
  .version = ddsi_sertype_v0,
  .arg = NULL,
  .equal = sertype_equal,
  .hash = sertype_hash,
  .free = sertype_free,
  .zero_samples = sertype_zero_samples,
  .realloc_samples = sertype_realloc_samples,
  .free_samples = sertype_free_samples,

  .type_id = sertype_typeid,
  .type_map = sertype_typemap,
  .type_info = sertype_typeinfo,
  .derive_sertype = sertype_derive_sertype
};

static bool valid_py_allow_none_or_set_error (PyObject *py_obj)
{
  if (PyErr_Occurred ()) return false;
  if (py_obj != NULL) return true;

  PyErr_SetString (PyExc_TypeError, "Invalid python object.");
  return false;
}

static bool valid_topic_py_or_set_error (PyObject *py_obj)
{
  if (PyErr_Occurred ()) return false;
  if (py_obj != NULL && py_obj != Py_None) return true;

  PyErr_SetString (PyExc_TypeError, "Invalid python object used as topic datatype.");
  return false;
}

static ddspy_sertype_t *ddspy_sertype_new (PyObject *pytype)
{
  // PyObjects
  PyObject *idl = NULL, *pyname = NULL, *pykeyless = NULL, *pyversion_support = NULL;
  PyObject *xt_type_data = NULL;
  Py_buffer xt_type_map_bytes, xt_type_info_bytes;
  ddspy_sertype_t *new = NULL;
  bool constructed = false;

  assert (pytype);

  // process
  idl = PyObject_GetAttrString (pytype, "__idl__");
  if (!valid_topic_py_or_set_error (idl)) goto err;

  pyname = PyObject_GetAttrString (idl, "idl_transformed_typename");
  if (!valid_topic_py_or_set_error (pyname)) goto err;

  pykeyless = PyObject_GetAttrString (idl, "keyless");
  if (!valid_topic_py_or_set_error (pykeyless)) goto err;

  pyversion_support = PyObject_GetAttrString (idl, "version_support");
  if (!valid_topic_py_or_set_error (pyversion_support)) goto err;

  xt_type_data = PyObject_GetAttrString (idl, "_xt_bytedata");
  if (!valid_py_allow_none_or_set_error (xt_type_data)) goto err;

  const char *name = PyUnicode_AsUTF8 (pyname);
  if (name == NULL) goto err;

  bool keyless = pykeyless == Py_True;

  new = dds_alloc (sizeof (ddspy_sertype_t));

  Py_INCREF (pytype);
  new->my_py_type = pytype;
  new->keyless = keyless;
  new->is_v2_by_default = PyLong_AsLong (pyversion_support) == 2; // XCDRSupported.SupportsBasic = 1, SupportsV2 = 2

  if (xt_type_data != Py_None && PyTuple_GetItem (xt_type_data, 0) != Py_None)
  {
    if (!PyArg_ParseTuple (xt_type_data, "y*y*", &xt_type_info_bytes, &xt_type_map_bytes))
      goto err;

    new->typemap_ser_data = dds_alloc ((size_t)xt_type_map_bytes.len);

    if (new->typemap_ser_data == NULL)
    {
      PyBuffer_Release (&xt_type_map_bytes);
      PyBuffer_Release (&xt_type_info_bytes);
      Py_XDECREF (xt_type_data);
      goto err;
    }

    new->typeinfo_ser_data = dds_alloc ((size_t)xt_type_info_bytes.len);

    if (new->typeinfo_ser_data == NULL)
    {
      dds_free (new->typemap_ser_data);
      PyBuffer_Release (&xt_type_map_bytes);
      PyBuffer_Release (&xt_type_info_bytes);
      Py_XDECREF (xt_type_data);
      goto err;
    }

    new->typemap_ser_sz = (uint32_t)xt_type_map_bytes.len;
    memcpy (new->typemap_ser_data, xt_type_map_bytes.buf, new->typemap_ser_sz);

    new->typeinfo_ser_sz = (uint32_t)xt_type_info_bytes.len;
    memcpy (new->typeinfo_ser_data, xt_type_info_bytes.buf, new->typeinfo_ser_sz);

    PyBuffer_Release (&xt_type_info_bytes);
    PyBuffer_Release (&xt_type_map_bytes);
    Py_XDECREF (xt_type_data);
  }
  else
  {
    new->typemap_ser_data = NULL;
    new->typemap_ser_sz = 0;
    new->typeinfo_ser_data = NULL;
    new->typeinfo_ser_sz = 0;
  }

  ddsi_sertype_init (&new->my_c_type, name, &ddspy_sertype_ops, &ddspy_serdata_ops, keyless);

  if (new->is_v2_by_default)
    new->my_c_type.allowed_data_representation = DDS_DATA_REPRESENTATION_FLAG_XCDR2;
  else
    new->my_c_type.allowed_data_representation = DDS_DATA_REPRESENTATION_FLAG_XCDR1 | DDS_DATA_REPRESENTATION_FLAG_XCDR2;

  constructed = true;

 err:
  if (new && !constructed)
  {
    dds_free (new);
    PyErr_SetString (PyExc_RuntimeError, "Error in constructing DDS sertype.");
    new = NULL;
  }

  Py_XDECREF (idl);
  Py_XDECREF (pyname);
  Py_XDECREF (pykeyless);
  Py_XDECREF (pyversion_support);
  return new;
}

static dds_return_t init_cdrstream_descriptor (ddspy_sertype_t *sertype)
{
  dds_return_t ret = DDS_RETCODE_OK;

  ddsi_typeinfo_t *type_info = ddsi_typeinfo_deser (sertype->typeinfo_ser_data, sertype->typeinfo_ser_sz);
  if (type_info == NULL) {
    ret = DDS_RETCODE_ERROR;
    goto err_typeinfo;
  }

  const ddsi_typeid_t *type_id = ddsi_typeinfo_complete_typeid (type_info);
  if (type_id == NULL) {
    ret = DDS_RETCODE_ERROR;
    goto err;
  }

  struct ddsi_domaingv *const gv = ddsrt_atomic_ldvoidp (&sertype->my_c_type.gv);
  if (gv == NULL) {
    ret = DDS_RETCODE_ERROR;
    goto err;
  }

  const struct ddsi_type *ddsi_type = ddsi_type_lookup (gv, type_id);
  if (ddsi_type == NULL) {
    ret = DDS_RETCODE_ERROR;
    goto err;
  }

  dds_topic_descriptor_t desc;
  if ((ret = ddsi_topic_descriptor_from_type (gv, &desc, ddsi_type)) != DDS_RETCODE_OK)
    goto err;

  dds_cdrstream_desc_init (&sertype->cdrstream_desc, &cdrstream_allocator, desc.m_size, desc.m_align, desc.m_flagset, desc.m_ops, desc.m_keys, desc.m_nkeys);
  sertype->v0_key_maxsize_bigger_16 = !(sertype->cdrstream_desc.flagset & DDS_TOPIC_FIXED_KEY);
  sertype->v2_key_maxsize_bigger_16 = !(sertype->cdrstream_desc.flagset & DDS_TOPIC_FIXED_KEY_XCDR2);
  ddsi_topic_descriptor_fini (&desc);

 err:
  ddsi_typeinfo_free (type_info);
 err_typeinfo:
  return ret;
}

/// Python BIND

static PyObject *ddspy_topic_create (PyObject *self, PyObject *args)
{
  const char *name;
  PyObject *datatype;
  dds_entity_t participant;
  dds_entity_t sts;
  PyObject *qospy;
  PyObject *listenerpy;
  dds_listener_t *listener = NULL;
  dds_qos_t *qos = NULL;
  (void)self;

  if (!PyArg_ParseTuple (args, "lsOOO", &participant, &name, &datatype, &qospy, &listenerpy))
    return NULL;

  if (listenerpy != Py_None)
    listener = PyLong_AsVoidPtr (listenerpy);
  if (qospy != Py_None)
    qos = PyLong_AsVoidPtr (qospy);

  ddspy_sertype_t *sertype = ddspy_sertype_new (datatype);

  if (sertype == NULL)
    return NULL;

  Py_BEGIN_ALLOW_THREADS
  sts = dds_create_topic_sertype (participant, name, (struct ddsi_sertype **) &sertype, qos, listener, NULL);
  Py_END_ALLOW_THREADS

  if (PyErr_Occurred () || sts < 0)
  {
    ddsi_sertype_unref ((struct ddsi_sertype *)sertype);
  }
  else
  {
    dds_return_t ret = init_cdrstream_descriptor (sertype);
    if (ret != DDS_RETCODE_OK)
    {
      dds_delete (sts);
      sts = ret;
    }
  }

  if (PyErr_Occurred ())
  {
    if (sts > 0)
    {
      dds_delete (sts);
      dds_cdrstream_desc_fini (&sertype->cdrstream_desc, &cdrstream_allocator);
    }
    return NULL;
  }

  return PyLong_FromLong ((long)sts);
}

static PyObject *ddspy_write (PyObject *self, PyObject *args)
{
  ddspy_sample_container_t container;
  dds_entity_t writer;
  dds_return_t sts;
  Py_buffer sample_data;
  (void)self;

  if (!PyArg_ParseTuple (args, "iy*", &writer, &sample_data))
    return NULL;

  assert (PyBuffer_IsContiguous (&sample_data, 'C'));

  container.usample = sample_data.buf;
  assert (sample_data.len >= 0);
  container.usample_size = (size_t)sample_data.len;

  sts = dds_write (writer, &container);

  PyBuffer_Release (&sample_data);
  return PyLong_FromLong ((long)sts);
}

static PyObject *ddspy_write_ts (PyObject *self, PyObject *args)
{
  ddspy_sample_container_t container;
  dds_entity_t writer;
  dds_return_t sts;
  dds_time_t time;
  Py_buffer sample_data;
  (void)self;

  if (!PyArg_ParseTuple (args, "iy*L", &writer, &sample_data, &time))
    return NULL;

  container.usample = sample_data.buf;
  assert (sample_data.len >= 0);
  container.usample_size = (size_t)sample_data.len;

  sts = dds_write_ts (writer, &container, time);

  PyBuffer_Release (&sample_data);
  return PyLong_FromLong ((long)sts);
}

static PyObject *ddspy_dispose (PyObject *self, PyObject *args)
{
  ddspy_sample_container_t container;
  dds_entity_t writer;
  dds_return_t sts;
  Py_buffer sample_data;
  (void)self;

  if (!PyArg_ParseTuple (args, "iy*", &writer, &sample_data))
    return NULL;

  container.usample = sample_data.buf;
  assert (sample_data.len >= 0);
  container.usample_size = (size_t)sample_data.len;

  sts = dds_dispose (writer, &container);

  PyBuffer_Release (&sample_data);
  return PyLong_FromLong ((long)sts);
}

static PyObject *ddspy_dispose_ts (PyObject *self, PyObject *args)
{
  ddspy_sample_container_t container;
  dds_entity_t writer;
  dds_return_t sts;
  dds_time_t time;
  Py_buffer sample_data;
  (void)self;

  if (!PyArg_ParseTuple (args, "iy*L", &writer, &sample_data, &time))
    return NULL;

  container.usample = sample_data.buf;
  assert (sample_data.len >= 0);
  container.usample_size = (size_t)sample_data.len;

  sts = dds_dispose_ts (writer, &container, time);

  PyBuffer_Release (&sample_data);
  return PyLong_FromLong ((long)sts);
}

static PyObject *ddspy_writedispose (PyObject *self, PyObject *args)
{
  ddspy_sample_container_t container;
  dds_entity_t writer;
  dds_return_t sts;
  Py_buffer sample_data;
  (void)self;

  if (!PyArg_ParseTuple (args, "iy*", &writer, &sample_data))
    return NULL;

  container.usample = sample_data.buf;
  assert (sample_data.len >= 0);
  container.usample_size = (size_t)sample_data.len;

  sts = dds_writedispose (writer, &container);

  PyBuffer_Release (&sample_data);
  return PyLong_FromLong ((long)sts);
}

static PyObject *ddspy_writedispose_ts (PyObject *self, PyObject *args)
{
  ddspy_sample_container_t container;
  dds_entity_t writer;
  dds_return_t sts;
  dds_time_t time;
  Py_buffer sample_data;
  (void)self;

  if (!PyArg_ParseTuple (args, "iy*L", &writer, &sample_data, &time))
    return NULL;

  container.usample = sample_data.buf;
  assert (sample_data.len >= 0);
  container.usample_size = (size_t)sample_data.len;

  sts = dds_writedispose_ts (writer, &container, time);

  PyBuffer_Release (&sample_data);
  return PyLong_FromLong ((long)sts);
}

static PyObject *ddspy_dispose_handle (PyObject *self, PyObject *args)
{
  dds_entity_t writer;
  dds_return_t sts;
  dds_instance_handle_t handle;
  (void)self;

  if (!PyArg_ParseTuple (args, "iK", &writer, &handle))
    return NULL;

  sts = dds_dispose_ih (writer, handle);
  return PyLong_FromLong ((long)sts);
}

static PyObject *ddspy_dispose_handle_ts (PyObject *self, PyObject *args)
{
  dds_entity_t writer;
  dds_return_t sts;
  dds_instance_handle_t handle;
  dds_time_t time;
  (void)self;

  if (!PyArg_ParseTuple (args, "iKL", &writer, &handle, &time))
    return NULL;

  sts = dds_dispose_ih_ts (writer, handle, time);
  return PyLong_FromLong ((long)sts);
}

static PyObject *sampleinfo_descriptor;

static PyObject *get_sampleinfo_pyobject (dds_sample_info_t *sampleinfo)
{
  PyObject *arguments = Py_BuildValue (
          "IIIOLKKkkkkk",
          sampleinfo->sample_state,
          sampleinfo->view_state,
          sampleinfo->instance_state,
          (sampleinfo->valid_data > 0) ? Py_True : Py_False,
          sampleinfo->source_timestamp,
          sampleinfo->instance_handle,
          sampleinfo->publication_handle,
          sampleinfo->disposed_generation_count,
          sampleinfo->no_writers_generation_count,
          sampleinfo->sample_rank,
          sampleinfo->generation_rank,
          sampleinfo->absolute_generation_rank);
  PyObject *pysampleinfo = PyObject_CallObject (sampleinfo_descriptor, arguments);
  Py_DECREF (arguments);
  return pysampleinfo;
}

static inline uint32_t check_number_of_samples (long long n)
{
  static const uint32_t max_samples = (UINT32_MAX / sizeof (dds_sample_info_t));

  if (n <= 0)
  {
    PyErr_SetString (PyExc_TypeError, "N must be a positive integer");
    return 0u;
  }
  if (n > (long long)max_samples)
  {
    PyErr_SetString (PyExc_TypeError, "N exceeds maximum");
    return 0u;
  }
  return (uint32_t)n;
}

static bool readtake_pre (long long N, uint32_t *Nu32, dds_sample_info_t **info, ddspy_sample_container_t **container, ddspy_sample_container_t ***rcontainer)
{
  if (!(*Nu32 = check_number_of_samples (N)))
    return false;

  *info = dds_alloc (sizeof (**info) * *Nu32);
  *container = dds_alloc (sizeof (**container) * *Nu32);
  *rcontainer = dds_alloc (sizeof (**rcontainer) * *Nu32);

  for (uint32_t i = 0; i < *Nu32; ++i) {
    (*rcontainer)[i] = &(*container)[i];
    (*container)[i].usample = NULL;
  }
  return true;
}

static PyObject *readtake_post (int32_t sts, dds_sample_info_t *info, ddspy_sample_container_t *container, ddspy_sample_container_t **rcontainer)
{
  if (sts < 0)
    return PyLong_FromLong ((long)sts);

  PyObject *list = PyList_New (sts);
  for (int32_t i = 0; i < sts; ++i)
  {
    PyObject *sampleinfo = get_sampleinfo_pyobject (&info[i]);
    PyObject *item = Py_BuildValue ("(y#O)", container[i].usample, container[i].usample_size, sampleinfo);
    PyList_SetItem (list, i, item); // steals ref
    Py_DECREF (sampleinfo);
    dds_free (container[i].usample);
  }
  dds_free (info);
  dds_free (container);
  dds_free (rcontainer);
  return list;
}

static PyObject *ddspy_readtake (PyObject *args, dds_return_t (*readtake) (dds_entity_t, void **, dds_sample_info_t *, size_t, uint32_t))
{
  dds_entity_t reader;
  long long N;
  if (!PyArg_ParseTuple (args, "iL", &reader, &N))
    return NULL;

  uint32_t Nu32;
  dds_sample_info_t *info;
  ddspy_sample_container_t *container, **rcontainer;
  if (!readtake_pre (N, &Nu32, &info, &container, &rcontainer))
    return NULL;

  dds_return_t sts = readtake (reader, (void **)rcontainer, info, Nu32, Nu32);
  return readtake_post (sts, info, container, rcontainer);
}

static PyObject *ddspy_readtake_handle (PyObject *args, dds_return_t (*readtake) (dds_entity_t, void **, dds_sample_info_t *, size_t, uint32_t, dds_instance_handle_t))
{
  long long N;
  dds_entity_t reader;
  dds_instance_handle_t handle;

  if (!PyArg_ParseTuple (args, "iLK", &reader, &N, &handle))
    return NULL;

  uint32_t Nu32;
  dds_sample_info_t *info;
  ddspy_sample_container_t *container, **rcontainer;
  if (!readtake_pre (N, &Nu32, &info, &container, &rcontainer))
    return NULL;

  dds_return_t sts = readtake (reader, (void **)rcontainer, info, Nu32, Nu32, handle);
  return readtake_post (sts, info, container, rcontainer);
}

static PyObject *ddspy_readtake_next (PyObject *args, dds_return_t (*readtake) (dds_entity_t, void **, dds_sample_info_t *))
{
  dds_entity_t reader;
  dds_return_t sts;
  dds_sample_info_t info;
  ddspy_sample_container_t container;
  ddspy_sample_container_t *pt_container;

  container.usample = NULL;

  if (!PyArg_ParseTuple (args, "i", &reader))
    return NULL;

  pt_container = &container;

  sts = readtake (reader, (void **) &pt_container, &info);
  if (sts < 0)
    return PyLong_FromLong ((long)sts);

  if (sts == 0 || container.usample == NULL)
  {
    Py_INCREF (Py_None);
    return Py_None;
  }

  PyObject *sampleinfo = get_sampleinfo_pyobject (&info);
  PyObject *item = Py_BuildValue ("(y#O)", container.usample, container.usample_size, sampleinfo);
  Py_DECREF (sampleinfo);
  dds_free (container.usample);
  return item;
}

static PyObject *ddspy_read (PyObject *self, PyObject *args)
{
  (void)self;
  return ddspy_readtake (args, dds_read);
}

static PyObject *ddspy_take (PyObject *self, PyObject *args)
{
  (void)self;
  return ddspy_readtake (args, dds_take);
}

static PyObject *ddspy_read_handle (PyObject *self, PyObject *args)
{
  (void)self;
  return ddspy_readtake_handle (args, dds_read_instance);
}

static PyObject *ddspy_take_handle (PyObject *self, PyObject *args)
{
  (void)self;
  return ddspy_readtake_handle (args, dds_take_instance);
}

static PyObject *ddspy_read_next (PyObject *self, PyObject *args)
{
  (void)self;
  return ddspy_readtake_next (args, dds_read_next);
}

static PyObject *ddspy_take_next (PyObject *self, PyObject *args)
{
  (void)self;
  return ddspy_readtake_next (args, dds_take_next);
}

static PyObject *ddspy_register_instance (PyObject *self, PyObject *args)
{
  dds_entity_t writer;
  dds_instance_handle_t handle;
  dds_return_t sts;
  ddspy_sample_container_t container;
  Py_buffer sample_data;
  (void)self;

  if (!PyArg_ParseTuple (args, "iy*", &writer, &sample_data))
    return NULL;

  container.usample = sample_data.buf;
  assert (sample_data.len >= 0);
  handle = 0;
  container.usample_size = (size_t)sample_data.len;

  sts = dds_register_instance (writer, &handle, &container);

  PyBuffer_Release (&sample_data);

  if (sts < 0)
    return PyLong_FromLong ((long)sts);
  else
    return PyLong_FromUnsignedLongLong ((unsigned long long)handle);
}

static PyObject *ddspy_unregister_instance (PyObject *self, PyObject *args)
{
  dds_entity_t writer;
  dds_return_t sts;
  ddspy_sample_container_t container;
  Py_buffer sample_data;
  (void)self;

  if (!PyArg_ParseTuple (args, "iy*", &writer, &sample_data))
    return NULL;

  container.usample = sample_data.buf;
  assert (sample_data.len >= 0);
  container.usample_size = (size_t)sample_data.len;

  sts = dds_unregister_instance (writer, &container);

  PyBuffer_Release (&sample_data);
  return PyLong_FromLong ((long)sts);
}

static PyObject *ddspy_unregister_instance_handle (PyObject *self, PyObject *args)
{
  dds_entity_t writer;
  dds_return_t sts;
  dds_instance_handle_t handle;
  (void)self;

  if (!PyArg_ParseTuple (args, "iK", &writer, &handle))
    return NULL;

  sts = dds_unregister_instance_ih (writer, handle);
  return PyLong_FromLong ((long)sts);
}

static PyObject *ddspy_unregister_instance_ts (PyObject *self, PyObject *args)
{
  dds_entity_t writer;
  dds_return_t sts;
  ddspy_sample_container_t container;
  dds_time_t time;
  Py_buffer sample_data;
  (void)self;

  if (!PyArg_ParseTuple (args, "iy*L", &writer, &sample_data, &time))
    return NULL;

  container.usample = sample_data.buf;
  assert (sample_data.len >= 0);
  container.usample_size = (size_t)sample_data.len;

  sts = dds_unregister_instance_ts (writer, &container, time);

  PyBuffer_Release (&sample_data);
  return PyLong_FromLong ((long)sts);
}

static PyObject *ddspy_unregister_instance_handle_ts (PyObject *self, PyObject *args)
{
  dds_entity_t writer;
  dds_return_t sts;
  dds_instance_handle_t handle;
  dds_time_t time;
  (void)self;

  if (!PyArg_ParseTuple (args, "iKL", &writer, &handle, &time))
    return NULL;

  sts = dds_unregister_instance_ih_ts (writer, handle, time);
  return PyLong_FromLong ((long)sts);
}

static PyObject *ddspy_lookup_instance (PyObject *self, PyObject *args)
{
  dds_entity_t entity;
  dds_instance_handle_t sts;
  ddspy_sample_container_t container;
  Py_buffer sample_data;
  (void)self;

  if (!PyArg_ParseTuple (args, "iy*", &entity, &sample_data))
    return NULL;

  container.usample = sample_data.buf;
  assert (sample_data.len >= 0);
  container.usample_size = (size_t)sample_data.len;

  sts = dds_lookup_instance (entity, &container);

  PyBuffer_Release (&sample_data);
  return PyLong_FromUnsignedLongLong ((unsigned long long)sts);
}

static PyObject *ddspy_calc_key (PyObject *self, PyObject *args)
{
  Py_buffer sample_data;
  dds_entity_t topic;
  int v2;
  (void)self;

  if (!PyArg_ParseTuple (args, "iy*p", &topic, &sample_data, &v2))
    return NULL;

  const struct ddsi_sertype *sertype;
  dds_return_t ret = dds_get_entity_sertype (topic, &sertype);
  if (ret != DDS_RETCODE_OK)
    return NULL;

  ddsrt_iovec_t sample_cdr;
  sample_cdr.iov_len = (ddsrt_iov_len_t)sample_data.len;
  sample_cdr.iov_base = (void *)sample_data.buf;

  ddsi_serdata_t *serdata = serdata_from_ser_iov (sertype, SDK_DATA, 1, &sample_cdr, sample_cdr.iov_len);
  if (!serdata)
    return NULL;

  ddspy_serdata_t *pyserdata = (ddspy_serdata_t *)serdata;
  PyBuffer_Release (&sample_data);

  uint32_t keysz = (uint32_t)pyserdata->key_size - 4;
  unsigned char *keybuf = ddsrt_memdup ((char *)pyserdata->key + 4, keysz);
  ddsi_serdata_unref (serdata);

  PyObject *returnv = Py_BuildValue ("y#", keybuf, keysz);
  return returnv;
}

/* builtin topic */

static PyObject *ddspy_readtake_participant (PyObject *self, PyObject *args, dds_return_t (*readtake) (dds_entity_t, void **, dds_sample_info_t *, size_t, uint32_t))
{
  uint32_t Nu32;
  long long N;
  dds_entity_t reader;
  dds_return_t sts;

  PyObject *participant_constructor;
  PyObject *cqos_to_qos;
  (void)self;

  if (!PyArg_ParseTuple (args, "iLOO", &reader, &N, &participant_constructor, &cqos_to_qos))
    return NULL;
  if (!(Nu32 = check_number_of_samples (N)))
    return NULL;

  dds_sample_info_t *info = dds_alloc (sizeof (*info) * Nu32);
  struct dds_builtintopic_participant **rcontainer = dds_alloc (sizeof (*rcontainer) * Nu32);

  for (uint32_t i = 0; i < Nu32; ++i)
    rcontainer[i] = NULL;

  sts = readtake (reader, (void **)rcontainer, info, Nu32, Nu32);
  if (sts < 0)
    return PyLong_FromLong ((long)sts);

  PyObject *list = PyList_New (sts);
  for (uint32_t i = 0; i < (uint32_t)sts; ++i)
  {
    PyObject *sampleinfo = get_sampleinfo_pyobject (&info[i]);
    if (PyErr_Occurred ())
      return NULL;
    PyObject *qos_p = PyLong_FromVoidPtr (rcontainer[i]->qos);
    if (PyErr_Occurred ())
      return NULL;
    PyObject *qos = PyObject_CallFunction (cqos_to_qos, "O", qos_p);
    if (PyErr_Occurred ())
      return NULL;
    PyObject *item = PyObject_CallFunction (participant_constructor, "y#OO", rcontainer[i]->key.v, (Py_ssize_t) 16, qos, sampleinfo);
    if (PyErr_Occurred ())
      return NULL;
    PyList_SetItem (list, i, item); // steals ref
    Py_DECREF (sampleinfo);
    Py_DECREF (qos_p);
    Py_DECREF (qos);
  }

  dds_return_loan (reader, (void **)rcontainer, sts);
  dds_free (info);
  dds_free (rcontainer);
  return list;
}

static PyObject *ddspy_read_participant (PyObject *self, PyObject *args)
{
  return ddspy_readtake_participant (self, args, dds_read);
}

static PyObject *ddspy_take_participant (PyObject *self, PyObject *args)
{
  return ddspy_readtake_participant (self, args, dds_take);
}

static PyObject *ddspy_readtake_endpoint (PyObject *self, PyObject *args, dds_return_t (*readtake) (dds_entity_t, void **, dds_sample_info_t *, size_t, uint32_t))
{
  uint32_t Nu32;
  long long N;
  dds_entity_t reader;
  dds_return_t sts;

  PyObject *endpoint_constructor;
  PyObject *cqos_to_qos;
  (void)self;

  if (!PyArg_ParseTuple (args, "iLOO", &reader, &N, &endpoint_constructor, &cqos_to_qos))
    return NULL;
  if (!(Nu32 = check_number_of_samples (N)))
    return NULL;

  dds_sample_info_t *info = dds_alloc (sizeof (*info) * Nu32);
  struct dds_builtintopic_endpoint **rcontainer = dds_alloc (sizeof (*rcontainer) * Nu32);

  for (uint32_t i = 0; i < Nu32; ++i)
    rcontainer[i] = NULL;

  sts = readtake (reader, (void **)rcontainer, info, Nu32, Nu32);
  if (sts < 0)
    return PyLong_FromLong ((long)sts);

  PyObject *list = PyList_New (sts);
  for (uint32_t i = 0; i < (uint32_t)sts; ++i)
  {
    PyObject *type_id_bytes = NULL;

    dds_ostream_t type_obj_stream;
    const dds_typeinfo_t *type_info = NULL;

    // Fetch the type id
    dds_builtintopic_get_endpoint_type_info (rcontainer[i], &type_info);

    // convert to cdr bytes
    if (type_info != NULL)
    {
      dds_ostream_init (&type_obj_stream, &cdrstream_allocator, 0, DDSI_RTPS_CDR_ENC_VERSION_2);
      const dds_typeid_t *type_id = ddsi_typeinfo_complete_typeid (type_info);
      typeid_ser (&type_obj_stream, type_id);
      type_id_bytes = Py_BuildValue ("y#", type_obj_stream.m_buffer, type_obj_stream.m_index);
      dds_ostream_fini (&type_obj_stream, &cdrstream_allocator);
    }
    else
    {
      type_id_bytes = Py_None;
      Py_INCREF (type_id_bytes);
    }

    PyObject *sampleinfo = get_sampleinfo_pyobject (&info[i]);
    if (PyErr_Occurred ())
    {
      PyErr_Clear ();
      PyErr_SetString (PyExc_Exception, "Sampleinfo errored.");
      return NULL;
    }

    PyObject *qos_p, *qos;
    if (rcontainer[i]->qos != NULL)
    {
      qos_p = PyLong_FromVoidPtr (rcontainer[i]->qos);
      if (PyErr_Occurred ())
      {
        PyErr_Clear ();
        PyErr_SetString (PyExc_Exception, "VoidPtr errored.");
        return NULL;
      }
      qos = PyObject_CallFunction (cqos_to_qos, "O", qos_p);
      if (PyErr_Occurred ())
      {
        PyErr_Clear ();
        PyErr_SetString (PyExc_Exception, "Callfunc cqos errored.");
        return NULL;
      }
    }
    else
    {
      Py_INCREF (Py_None);
      Py_INCREF (Py_None);
      qos_p = Py_None;
      qos = Py_None;
    }

    PyObject *item = PyObject_CallFunction (
            endpoint_constructor, "y#y#Ks#s#OOO",
            rcontainer[i]->key.v, (Py_ssize_t) 16,
            rcontainer[i]->participant_key.v, (Py_ssize_t) 16,
            rcontainer[i]->participant_instance_handle,
            rcontainer[i]->topic_name,
            rcontainer[i]->topic_name == NULL ? 0 : strlen(rcontainer[i]->topic_name),
            rcontainer[i]->type_name,
            rcontainer[i]->type_name == NULL ? 0 : strlen(rcontainer[i]->type_name),
            qos,
            sampleinfo,
            type_id_bytes);
    if (PyErr_Occurred ())
    {
      PyErr_Clear ();
      PyErr_SetString (PyExc_Exception, "Callfunc endpoint constructor errored.");
      return NULL;
    }
    PyList_SetItem (list, i, item); // steals ref
    Py_DECREF (sampleinfo);
    Py_DECREF (qos_p);
    Py_DECREF (qos);
  }

  dds_return_loan (reader, (void **)rcontainer, sts);
  dds_free (info);
  dds_free (rcontainer);
  return list;
}

static PyObject *ddspy_read_endpoint (PyObject *self, PyObject *args)
{
  return ddspy_readtake_endpoint (self, args, dds_read);
}

static PyObject *ddspy_take_endpoint (PyObject *self, PyObject *args)
{
  return ddspy_readtake_endpoint (self, args, dds_take);
}

static PyObject *ddspy_readtake_topic (PyObject *self, PyObject *args, dds_return_t (*readtake) (dds_entity_t, void **, dds_sample_info_t *, size_t, uint32_t))
{
  uint32_t Nu32;
  long long N;
  dds_entity_t reader;
  dds_return_t sts;

  PyObject *endpoint_constructor;
  PyObject *cqos_to_qos;
  (void)self;

  if (!PyArg_ParseTuple (args, "iLOO", &reader, &N, &endpoint_constructor, &cqos_to_qos))
    return NULL;
  if (!(Nu32 = check_number_of_samples (N)))
    return NULL;

  dds_sample_info_t *info = dds_alloc (sizeof (*info) * Nu32);
  struct dds_builtintopic_topic **rcontainer = dds_alloc (sizeof (*rcontainer) * Nu32);

  for (uint32_t i = 0; i < Nu32; ++i)
    rcontainer[i] = NULL;

  sts = readtake (reader, (void **)rcontainer, info, Nu32, Nu32);
  if (sts < 0)
    return PyLong_FromLong ((long)sts);

  PyObject *list = PyList_New (sts);
  for (uint32_t i = 0; i < (uint32_t)sts; ++i)
  {
    PyObject *type_id_bytes = NULL;

    dds_ostream_t type_obj_stream;
    const dds_typeinfo_t *type_info = NULL;

    // Fetch the type id
    // dds_builtintopic_get_endpoint_type_info (rcontainer[i], &type_info);
    if (rcontainer[i]->qos && rcontainer[i]->qos->present & DDSI_QP_TYPE_INFORMATION)
      type_info = rcontainer[i]->qos->type_information;

    // convert to cdr bytes
    if (type_info != NULL)
    {
      dds_ostream_init (&type_obj_stream, &cdrstream_allocator, 0, DDSI_RTPS_CDR_ENC_VERSION_2);
      const dds_typeid_t *type_id = ddsi_typeinfo_complete_typeid (type_info);
      typeid_ser (&type_obj_stream, type_id);
      type_id_bytes = Py_BuildValue ("y#", type_obj_stream.m_buffer, type_obj_stream.m_index);
      dds_ostream_fini (&type_obj_stream, &cdrstream_allocator);
    }
    else
    {
      type_id_bytes = Py_None;
      Py_INCREF (type_id_bytes);
    }

    PyObject *sampleinfo = get_sampleinfo_pyobject (&info[i]);
    if (PyErr_Occurred ())
    {
      PyErr_Clear ();
      PyErr_SetString (PyExc_Exception, "Sampleinfo errored.");
      return NULL;
    }

    PyObject *qos_p, *qos;
    if (rcontainer[i]->qos != NULL)
    {
      qos_p = PyLong_FromVoidPtr (rcontainer[i]->qos);
      if (PyErr_Occurred ())
      {
        PyErr_Clear ();
        PyErr_SetString (PyExc_Exception, "VoidPtr errored.");
        return NULL;
      }
      qos = PyObject_CallFunction (cqos_to_qos, "O", qos_p);
      if (PyErr_Occurred ())
      {
        PyErr_Clear ();
        PyErr_SetString (PyExc_Exception, "Callfunc cqos errored.");
        return NULL;
      }
    }
    else
    {
      Py_INCREF (Py_None);
      Py_INCREF (Py_None);
      qos_p = Py_None;
      qos = Py_None;
    }

    PyObject *item = PyObject_CallFunction (
            endpoint_constructor, "y#s#s#OOO",
            rcontainer[i]->key.d, (Py_ssize_t) 16,
            rcontainer[i]->topic_name,
            rcontainer[i]->topic_name == NULL ? 0 : strlen(rcontainer[i]->topic_name),
            rcontainer[i]->type_name,
            rcontainer[i]->type_name == NULL ? 0 : strlen(rcontainer[i]->type_name),
            qos,
            sampleinfo,
            type_id_bytes);
    if (PyErr_Occurred ())
    {
      PyErr_Clear ();
      PyErr_SetString (PyExc_Exception, "Callfunc endpoint constructor errored.");
      return NULL;
    }
    PyList_SetItem (list, i, item); // steals ref
    Py_DECREF (sampleinfo);
    Py_DECREF (qos_p);
    Py_DECREF (qos);
  }

  dds_return_loan (reader, (void **)rcontainer, sts);
  dds_free (info);
  dds_free (rcontainer);
  return list;
}

static PyObject *ddspy_read_topic (PyObject *self, PyObject *args)
{
  return ddspy_readtake_topic (self, args, dds_read);
}

static PyObject *ddspy_take_topic (PyObject *self, PyObject *args)
{
  return ddspy_readtake_topic (self, args, dds_take);
}

/* end builtin topic */

#ifdef DDS_HAS_TYPE_DISCOVERY

static PyObject *ddspy_get_typeobj (PyObject *self, PyObject *args)
{
  dds_entity_t participant;
  Py_buffer type_id_buffer;
  dds_istream_t type_id_stream;
  dds_ostream_t type_obj_stream;
  dds_typeid_t *type_id = NULL;
  dds_typeobj_t *type_obj = NULL;
  dds_duration_t timeout;
  dds_return_t sts = DDS_RETCODE_ERROR;

  (void)self;

  if (!PyArg_ParseTuple (args, "iy*L", &participant, &type_id_buffer, &timeout))
    return NULL;

  type_id_stream.m_buffer = type_id_buffer.buf;
  type_id_stream.m_size = (uint32_t)type_id_buffer.len;
  type_id_stream.m_index = 0;
  type_id_stream.m_xcdr_version = DDSI_RTPS_CDR_ENC_VERSION_2;

  typeid_deser (&type_id_stream, &type_id);
  PyBuffer_Release (&type_id_buffer);

  if (type_id == NULL)
    return PyLong_FromLong (-1l);

  Py_BEGIN_ALLOW_THREADS
  sts = dds_get_typeobj (participant, type_id, timeout, &type_obj);
  Py_END_ALLOW_THREADS

  dds_free (type_id);

  if (sts < 0 || type_obj == NULL)
    return PyLong_FromLong ((long)sts);

  dds_ostream_init (&type_obj_stream, &cdrstream_allocator, 0, DDSI_RTPS_CDR_ENC_VERSION_2);
  typeobj_ser (&type_obj_stream, type_obj);
  dds_free_typeobj (type_obj);

  PyObject *typeobj_cdr = Py_BuildValue ("y#", type_obj_stream.m_buffer, type_obj_stream.m_index);

  dds_ostream_fini (&type_obj_stream, &cdrstream_allocator);
  if (PyErr_Occurred () || typeobj_cdr == NULL)
    return NULL;
  return typeobj_cdr;
}

#endif

static PyObject *
ddspy_get_matched_subscription_data(PyObject *self, PyObject *args)
{
    dds_entity_t writer;
    dds_instance_handle_t handle;
    dds_builtintopic_endpoint_t* endpoint = NULL;

    PyObject* endpoint_constructor;
    PyObject* cqos_to_qos;
    (void)self;

    if (!PyArg_ParseTuple(args, "iKOO", &writer, &handle, &endpoint_constructor, &cqos_to_qos))
        return NULL;

    endpoint = dds_get_matched_subscription_data(writer, handle);

    if (endpoint == NULL) {
        Py_INCREF(Py_None);
        return Py_None;
    }

    PyObject* qos_p, *qos;

    if (endpoint->qos != NULL) {
        qos_p = PyLong_FromVoidPtr(endpoint->qos);
        if (PyErr_Occurred()) {
            PyErr_Clear();
            PyErr_SetString(PyExc_Exception, "VoidPtr errored.");
            return NULL;
        }
        qos = PyObject_CallFunction(cqos_to_qos, "O", qos_p);
        if (PyErr_Occurred()) {
            PyErr_Clear();
            PyErr_SetString(PyExc_Exception, "Callfunc cqos errored.");
            return NULL;
        }
    } else {
        Py_INCREF(Py_None);
        Py_INCREF(Py_None);
        qos_p = Py_None;
        qos = Py_None;
    }

    PyObject* item = PyObject_CallFunction( \
        endpoint_constructor, "y#y#Ks#s#O", \
        endpoint->key.v, (Py_ssize_t) 16, \
        endpoint->participant_key.v, (Py_ssize_t) 16, \
        endpoint->participant_instance_handle,
        endpoint->topic_name, endpoint->topic_name == NULL ? 0 : strlen(endpoint->topic_name),
        endpoint->type_name, endpoint->type_name == NULL ? 0 : strlen(endpoint->type_name),
        qos
    );
    if (PyErr_Occurred()) {
        PyErr_Clear();
        PyErr_SetString(PyExc_Exception, "Callfunc endpoint constructor errored.");
        return NULL;
    }
    Py_DECREF(qos_p);
    Py_DECREF(qos);

    dds_builtintopic_free_endpoint(endpoint);

    return item;
}


static PyObject *
ddspy_get_matched_publication_data(PyObject *self, PyObject *args)
{
    dds_entity_t reader;
    dds_instance_handle_t handle;
    dds_builtintopic_endpoint_t* endpoint = NULL;

    PyObject* endpoint_constructor;
    PyObject* cqos_to_qos;
    (void)self;

    if (!PyArg_ParseTuple(args, "iKOO", &reader, &handle, &endpoint_constructor, &cqos_to_qos))
        return NULL;

    endpoint = dds_get_matched_publication_data(reader, handle);

    if (endpoint == NULL) {
        Py_INCREF(Py_None);
        return Py_None;
    }

    PyObject* qos_p, *qos;

    if (endpoint->qos != NULL) {
        qos_p = PyLong_FromVoidPtr(endpoint->qos);
        if (PyErr_Occurred()) {
            PyErr_Clear();
            PyErr_SetString(PyExc_Exception, "VoidPtr errored.");
            return NULL;
        }
        qos = PyObject_CallFunction(cqos_to_qos, "O", qos_p);
        if (PyErr_Occurred()) {
            PyErr_Clear();
            PyErr_SetString(PyExc_Exception, "Callfunc cqos errored.");
            return NULL;
        }
    } else {
        Py_INCREF(Py_None);
        Py_INCREF(Py_None);
        qos_p = Py_None;
        qos = Py_None;
    }

    PyObject* item = PyObject_CallFunction( \
        endpoint_constructor, "y#y#Ks#s#O", \
        endpoint->key.v, (Py_ssize_t) 16, \
        endpoint->participant_key.v, (Py_ssize_t) 16, \
        endpoint->participant_instance_handle,
        endpoint->topic_name, endpoint->topic_name == NULL ? 0 : strlen(endpoint->topic_name),
        endpoint->type_name, endpoint->type_name == NULL ? 0 : strlen(endpoint->type_name),
        qos
    );
    if (PyErr_Occurred()) {
        PyErr_Clear();
        PyErr_SetString(PyExc_Exception, "Callfunc endpoint constructor errored.");
        return NULL;
    }
    Py_DECREF(qos_p);
    Py_DECREF(qos);

    dds_builtintopic_free_endpoint(endpoint);

    return item;
}


char ddspy_docs[] = "DDSPY module";

PyMethodDef ddspy_funcs[] = {
<<<<<<< HEAD
  { "ddspy_calc_key", (PyCFunction)ddspy_calc_key, METH_VARARGS, ddspy_docs },
  { "ddspy_topic_create", (PyCFunction)ddspy_topic_create, METH_VARARGS, ddspy_docs },
  { "ddspy_read", (PyCFunction)ddspy_read, METH_VARARGS, ddspy_docs },
  { "ddspy_take", (PyCFunction)ddspy_take, METH_VARARGS, ddspy_docs },
  { "ddspy_read_handle", (PyCFunction)ddspy_read_handle, METH_VARARGS, ddspy_docs },
  { "ddspy_take_handle", (PyCFunction)ddspy_take_handle, METH_VARARGS, ddspy_docs },
  { "ddspy_write", (PyCFunction)ddspy_write, METH_VARARGS, ddspy_docs },
  { "ddspy_write_ts", (PyCFunction)ddspy_write_ts, METH_VARARGS, ddspy_docs },
  { "ddspy_writedispose", (PyCFunction)ddspy_writedispose, METH_VARARGS, ddspy_docs },
  { "ddspy_writedispose_ts", (PyCFunction)ddspy_writedispose_ts, METH_VARARGS, ddspy_docs },
  { "ddspy_dispose", (PyCFunction)ddspy_dispose, METH_VARARGS, ddspy_docs },
  { "ddspy_dispose_ts", (PyCFunction)ddspy_dispose_ts, METH_VARARGS, ddspy_docs },
  { "ddspy_dispose_handle", (PyCFunction)ddspy_dispose_handle, METH_VARARGS, ddspy_docs },
  { "ddspy_dispose_handle_ts", (PyCFunction)ddspy_dispose_handle_ts, METH_VARARGS, ddspy_docs },
  { "ddspy_register_instance", (PyCFunction)ddspy_register_instance, METH_VARARGS, ddspy_docs },
  { "ddspy_unregister_instance", (PyCFunction)ddspy_unregister_instance, METH_VARARGS, ddspy_docs },
  { "ddspy_unregister_instance_handle", (PyCFunction)ddspy_unregister_instance_handle, METH_VARARGS, ddspy_docs },
  { "ddspy_unregister_instance_ts", (PyCFunction)ddspy_unregister_instance_ts, METH_VARARGS, ddspy_docs },
  { "ddspy_unregister_instance_handle_ts", (PyCFunction)ddspy_unregister_instance_handle_ts, METH_VARARGS, ddspy_docs },
  { "ddspy_lookup_instance", (PyCFunction)ddspy_lookup_instance, METH_VARARGS, ddspy_docs },
  { "ddspy_read_next", (PyCFunction)ddspy_read_next, METH_VARARGS, ddspy_docs },
  { "ddspy_take_next", (PyCFunction)ddspy_take_next, METH_VARARGS, ddspy_docs },
  { "ddspy_read_participant", (PyCFunction)ddspy_read_participant, METH_VARARGS, ddspy_docs },
  { "ddspy_take_participant", (PyCFunction)ddspy_take_participant, METH_VARARGS, ddspy_docs },
  { "ddspy_read_endpoint", (PyCFunction)ddspy_read_endpoint, METH_VARARGS, ddspy_docs },
  { "ddspy_take_endpoint", (PyCFunction)ddspy_take_endpoint, METH_VARARGS, ddspy_docs },
  { "ddspy_read_topic", (PyCFunction)ddspy_read_topic, METH_VARARGS, ddspy_docs },
  { "ddspy_take_topic", (PyCFunction)ddspy_take_topic, METH_VARARGS, ddspy_docs },
#ifdef DDS_HAS_TYPE_DISCOVERY
  { "ddspy_get_typeobj", (PyCFunction)ddspy_get_typeobj, METH_VARARGS, ddspy_docs },
#endif
  { NULL }
=======
	{	"ddspy_calc_key",
		(PyCFunction)ddspy_calc_key,
		METH_VARARGS,
		ddspy_docs},
    {	"ddspy_topic_create",
		(PyCFunction)ddspy_topic_create,
		METH_VARARGS,
		ddspy_docs},
    {	"ddspy_read",
		(PyCFunction)ddspy_read,
		METH_VARARGS,
		ddspy_docs},
    {	"ddspy_take",
		(PyCFunction)ddspy_take,
		METH_VARARGS,
		ddspy_docs},
    {	"ddspy_read_handle",
		(PyCFunction)ddspy_read_handle,
		METH_VARARGS,
		ddspy_docs},
    {	"ddspy_take_handle",
		(PyCFunction)ddspy_take_handle,
		METH_VARARGS,
		ddspy_docs},
    {	"ddspy_write",
		(PyCFunction)ddspy_write,
		METH_VARARGS,
		ddspy_docs},
    {	"ddspy_write_ts",
		(PyCFunction)ddspy_write_ts,
		METH_VARARGS,
		ddspy_docs},
    {	"ddspy_writedispose",
		(PyCFunction)ddspy_writedispose,
		METH_VARARGS,
		ddspy_docs},
    {	"ddspy_writedispose_ts",
		(PyCFunction)ddspy_writedispose_ts,
		METH_VARARGS,
		ddspy_docs},
    {	"ddspy_dispose",
		(PyCFunction)ddspy_dispose,
		METH_VARARGS,
		ddspy_docs},
    {	"ddspy_dispose_ts",
		(PyCFunction)ddspy_dispose_ts,
		METH_VARARGS,
		ddspy_docs},
    {	"ddspy_dispose_handle",
		(PyCFunction)ddspy_dispose_handle,
		METH_VARARGS,
		ddspy_docs},
    {	"ddspy_dispose_handle_ts",
		(PyCFunction)ddspy_dispose_handle_ts,
		METH_VARARGS,
		ddspy_docs},
    {	"ddspy_register_instance",
		(PyCFunction)ddspy_register_instance,
		METH_VARARGS,
		ddspy_docs},
    {	"ddspy_unregister_instance",
		(PyCFunction)ddspy_unregister_instance,
		METH_VARARGS,
		ddspy_docs},
    {	"ddspy_unregister_instance_handle",
		(PyCFunction)ddspy_unregister_instance_handle,
		METH_VARARGS,
		ddspy_docs},
    {	"ddspy_unregister_instance_ts",
		(PyCFunction)ddspy_unregister_instance_ts,
		METH_VARARGS,
		ddspy_docs},
    {	"ddspy_unregister_instance_handle_ts",
		(PyCFunction)ddspy_unregister_instance_handle_ts,
		METH_VARARGS,
		ddspy_docs},
    {   "ddspy_lookup_instance",
        (PyCFunction)ddspy_lookup_instance,
        METH_VARARGS,
        ddspy_docs},
    {   "ddspy_read_next",
        (PyCFunction)ddspy_read_next,
        METH_VARARGS,
        ddspy_docs},
    {   "ddspy_take_next",
        (PyCFunction)ddspy_take_next,
        METH_VARARGS,
        ddspy_docs},
    {	"ddspy_read_participant",
		(PyCFunction)ddspy_read_participant,
		METH_VARARGS,
		ddspy_docs},
    {	"ddspy_take_participant",
		(PyCFunction)ddspy_take_participant,
		METH_VARARGS,
		ddspy_docs},
    {	"ddspy_read_endpoint",
		(PyCFunction)ddspy_read_endpoint,
		METH_VARARGS,
		ddspy_docs},
    {	"ddspy_take_endpoint",
		(PyCFunction)ddspy_take_endpoint,
		METH_VARARGS,
		ddspy_docs},
    {	"ddspy_get_matched_subscription_data",
		(PyCFunction)ddspy_get_matched_subscription_data,
		METH_VARARGS,
		ddspy_docs},
    {	"ddspy_get_matched_publication_data",
		(PyCFunction)ddspy_get_matched_publication_data,
		METH_VARARGS,
		ddspy_docs},
	{	NULL}
>>>>>>> 998bdb34
};

char ddspymod_docs[] = "This is the CycloneDDS internal C module.";

PyModuleDef _clayer_mod = {
  PyModuleDef_HEAD_INIT,
  "cyclonedds._clayer",
  ddspymod_docs,
  -1,
  ddspy_funcs,
  NULL,
  NULL,
  NULL,
  NULL
};

PyMODINIT_FUNC PyInit__clayer (void)
{
  PyObject *import = PyImport_ImportModule ("cyclonedds.internal");

  if (PyErr_Occurred ())
    return NULL;
  if (import == NULL)
  {
    PyObject *msg = PyUnicode_FromString ("Failed to import cyclonedds.internal to get SampleInfo cls.");
    PyObject *name = PyUnicode_FromString ("cyclonedds.internal");
    PyObject *path = PyUnicode_FromString ("cyclonedds.internal");
    PyErr_SetImportError (msg, name, path);
    Py_DECREF (msg);
    Py_DECREF (name);
    Py_DECREF (path);
    return NULL;
  }

  sampleinfo_descriptor = PyObject_GetAttrString (import, "SampleInfo");

  if (PyErr_Occurred ())
    return NULL;
  if (sampleinfo_descriptor == NULL)
  {
    PyObject *msg = PyUnicode_FromString ("Failed to import cyclonedds.internal to get SampleInfo cls.");
    PyObject *name = PyUnicode_FromString ("cyclonedds.internal");
    PyObject *path = PyUnicode_FromString ("cyclonedds.internal");
    PyErr_SetImportError (msg, name, path);
    Py_DECREF (msg);
    Py_DECREF (name);
    Py_DECREF (path);
    return NULL;
  }
  Py_DECREF (import);

  PyObject *module = PyModule_Create (&_clayer_mod);

  PyModule_AddObject (module, "DDS_INFINITY", PyLong_FromLongLong (DDS_INFINITY));
  PyModule_AddObject (module, "UINT32_MAX", PyLong_FromUnsignedLong (UINT32_MAX));
  PyModule_AddObject (module, "DDS_DOMAIN_DEFAULT", PyLong_FromUnsignedLong (DDS_DOMAIN_DEFAULT));
#ifdef DDS_HAS_TYPELIB
  Py_INCREF (Py_True);
  PyModule_AddObject (module, "HAS_TYPELIB", Py_True);
#else
  Py_INCREF (Py_False);
  PyModule_AddObject (module, "HAS_TYPELIB", Py_False);
#endif
#ifdef DDS_HAS_TYPE_DISCOVERY
  Py_INCREF (Py_True);
  PyModule_AddObject (module, "HAS_TYPE_DISCOVERY", Py_True);
#else
  Py_INCREF (Py_False);
  PyModule_AddObject (module, "HAS_TYPE_DISCOVERY", Py_False);
#endif
#ifdef DDS_HAS_TOPIC_DISCOVERY
  Py_INCREF (Py_True);
  PyModule_AddObject (module, "HAS_TOPIC_DISCOVERY", Py_True);
#else
  Py_INCREF (Py_False);
  PyModule_AddObject (module, "HAS_TOPIC_DISCOVERY", Py_False);
#endif
  return module;
}<|MERGE_RESOLUTION|>--- conflicted
+++ resolved
@@ -89,7 +89,8 @@
 
 static void typeid_ser (dds_ostream_t *os, const dds_typeid_t *type_id)
 {
-  dds_stream_write (os, &cdrstream_allocator, (char *)type_id, DDS_XTypes_TypeIdentifier_desc.m_ops);
+  if (!dds_stream_write (os, &cdrstream_allocator, (char *)type_id, DDS_XTypes_TypeIdentifier_desc.m_ops))
+    abort (); // internally generated data, so should never fail
 }
 
 #ifdef DDS_HAS_TYPE_DISCOVERY
@@ -102,7 +103,8 @@
 
 static void typeobj_ser (dds_ostream_t *os, const dds_typeobj_t *type_obj)
 {
-  dds_stream_write (os, &cdrstream_allocator, (char *)type_obj, DDS_XTypes_TypeObject_desc.m_ops);
+  if (!dds_stream_write (os, &cdrstream_allocator, (char *)type_obj, DDS_XTypes_TypeObject_desc.m_ops))
+    abort (); // internally generated data, so should never fail
 }
 
 #endif /* DDS_HAS_TYPE_DISCOVERY */
@@ -1413,6 +1415,88 @@
   return ddspy_readtake_participant (self, args, dds_take);
 }
 
+static PyObject *ddspy_construct_endpoint (struct dds_builtintopic_endpoint *endpoint, PyObject *sampleinfo, PyObject *endpoint_constructor, PyObject *cqos_to_qos)
+{
+  PyObject *type_id_bytes = NULL;
+
+  dds_ostream_t type_obj_stream;
+  const dds_typeinfo_t *type_info = NULL;
+
+  // Fetch the type id
+  dds_builtintopic_get_endpoint_type_info (endpoint, &type_info);
+
+  // convert to cdr bytes
+  if (type_info != NULL)
+  {
+    dds_ostream_init (&type_obj_stream, &cdrstream_allocator, 0, DDSI_RTPS_CDR_ENC_VERSION_2);
+    const dds_typeid_t *type_id = ddsi_typeinfo_complete_typeid (type_info);
+    typeid_ser (&type_obj_stream, type_id);
+    type_id_bytes = Py_BuildValue ("y#", type_obj_stream.m_buffer, type_obj_stream.m_index);
+    dds_ostream_fini (&type_obj_stream, &cdrstream_allocator);
+  }
+  else
+  {
+    type_id_bytes = Py_None;
+    Py_INCREF (type_id_bytes);
+  }
+
+  PyObject *qos_p, *qos;
+  if (endpoint->qos != NULL)
+  {
+    qos_p = PyLong_FromVoidPtr (endpoint->qos);
+    if (PyErr_Occurred ())
+    {
+      Py_DECREF (type_id_bytes);
+      PyErr_Clear ();
+      PyErr_SetString (PyExc_Exception, "VoidPtr errored.");
+      return NULL;
+    }
+    qos = PyObject_CallFunction (cqos_to_qos, "O", qos_p);
+    if (PyErr_Occurred ())
+    {
+      Py_DECREF (type_id_bytes);
+      Py_DECREF (qos_p);
+      PyErr_Clear ();
+      PyErr_SetString (PyExc_Exception, "Callfunc cqos errored.");
+      return NULL;
+    }
+  }
+  else
+  {
+    Py_INCREF (Py_None);
+    Py_INCREF (Py_None);
+    qos_p = Py_None;
+    qos = Py_None;
+  }
+
+  PyObject *item = PyObject_CallFunction (
+          endpoint_constructor, "y#y#Ks#s#OOO",
+          endpoint->key.v, (Py_ssize_t) 16,
+          endpoint->participant_key.v, (Py_ssize_t) 16,
+          endpoint->participant_instance_handle,
+          endpoint->topic_name,
+          endpoint->topic_name == NULL ? 0 : strlen(endpoint->topic_name),
+          endpoint->type_name,
+          endpoint->type_name == NULL ? 0 : strlen(endpoint->type_name),
+          qos,
+          sampleinfo,
+          type_id_bytes);
+  if (PyErr_Occurred ())
+  {
+    Py_DECREF (type_id_bytes);
+    Py_DECREF (qos_p);
+    Py_DECREF (qos);
+    PyErr_Clear ();
+    PyErr_SetString (PyExc_Exception, "Callfunc endpoint constructor errored.");
+    return NULL;
+  }
+
+  Py_DECREF (type_id_bytes);
+  Py_DECREF (qos_p);
+  Py_DECREF (qos);
+  return item;
+}
+
 static PyObject *ddspy_readtake_endpoint (PyObject *self, PyObject *args, dds_return_t (*readtake) (dds_entity_t, void **, dds_sample_info_t *, size_t, uint32_t))
 {
   uint32_t Nu32;
@@ -1442,13 +1526,81 @@
   PyObject *list = PyList_New (sts);
   for (uint32_t i = 0; i < (uint32_t)sts; ++i)
   {
+    PyObject *sampleinfo = get_sampleinfo_pyobject (&info[i]);
+    if (PyErr_Occurred ())
+    {
+      PyErr_Clear ();
+      PyErr_SetString (PyExc_Exception, "Sampleinfo errored.");
+      return NULL;
+    }
+
+    PyObject *item = ddspy_construct_endpoint (rcontainer[i], sampleinfo, endpoint_constructor, cqos_to_qos);
+    if (PyErr_Occurred ())
+    {
+      Py_DECREF (sampleinfo);
+      PyErr_Clear ();
+      PyErr_SetString (PyExc_Exception, "Callfunc endpoint constructor errored.");
+      return NULL;
+    }
+    Py_DECREF (sampleinfo);
+
+    PyList_SetItem (list, i, item); // steals ref
+  }
+
+  dds_return_loan (reader, (void **)rcontainer, sts);
+  dds_free (info);
+  dds_free (rcontainer);
+  return list;
+}
+
+static PyObject *ddspy_read_endpoint (PyObject *self, PyObject *args)
+{
+  return ddspy_readtake_endpoint (self, args, dds_read);
+}
+
+static PyObject *ddspy_take_endpoint (PyObject *self, PyObject *args)
+{
+  return ddspy_readtake_endpoint (self, args, dds_take);
+}
+
+static PyObject *ddspy_readtake_topic (PyObject *self, PyObject *args, dds_return_t (*readtake) (dds_entity_t, void **, dds_sample_info_t *, size_t, uint32_t))
+{
+  uint32_t Nu32;
+  long long N;
+  dds_entity_t reader;
+  dds_return_t sts;
+
+  PyObject *endpoint_constructor;
+  PyObject *cqos_to_qos;
+  (void)self;
+
+  if (!PyArg_ParseTuple (args, "iLOO", &reader, &N, &endpoint_constructor, &cqos_to_qos))
+    return NULL;
+  if (!(Nu32 = check_number_of_samples (N)))
+    return NULL;
+
+  dds_sample_info_t *info = dds_alloc (sizeof (*info) * Nu32);
+  struct dds_builtintopic_topic **rcontainer = dds_alloc (sizeof (*rcontainer) * Nu32);
+
+  for (uint32_t i = 0; i < Nu32; ++i)
+    rcontainer[i] = NULL;
+
+  sts = readtake (reader, (void **)rcontainer, info, Nu32, Nu32);
+  if (sts < 0)
+    return PyLong_FromLong ((long)sts);
+
+  PyObject *list = PyList_New (sts);
+  for (uint32_t i = 0; i < (uint32_t)sts; ++i)
+  {
     PyObject *type_id_bytes = NULL;
 
     dds_ostream_t type_obj_stream;
     const dds_typeinfo_t *type_info = NULL;
 
     // Fetch the type id
-    dds_builtintopic_get_endpoint_type_info (rcontainer[i], &type_info);
+    // dds_builtintopic_get_endpoint_type_info (rcontainer[i], &type_info);
+    if (rcontainer[i]->qos && rcontainer[i]->qos->present & DDSI_QP_TYPE_INFORMATION)
+      type_info = rcontainer[i]->qos->type_information;
 
     // convert to cdr bytes
     if (type_info != NULL)
@@ -1500,134 +1652,6 @@
     }
 
     PyObject *item = PyObject_CallFunction (
-            endpoint_constructor, "y#y#Ks#s#OOO",
-            rcontainer[i]->key.v, (Py_ssize_t) 16,
-            rcontainer[i]->participant_key.v, (Py_ssize_t) 16,
-            rcontainer[i]->participant_instance_handle,
-            rcontainer[i]->topic_name,
-            rcontainer[i]->topic_name == NULL ? 0 : strlen(rcontainer[i]->topic_name),
-            rcontainer[i]->type_name,
-            rcontainer[i]->type_name == NULL ? 0 : strlen(rcontainer[i]->type_name),
-            qos,
-            sampleinfo,
-            type_id_bytes);
-    if (PyErr_Occurred ())
-    {
-      PyErr_Clear ();
-      PyErr_SetString (PyExc_Exception, "Callfunc endpoint constructor errored.");
-      return NULL;
-    }
-    PyList_SetItem (list, i, item); // steals ref
-    Py_DECREF (sampleinfo);
-    Py_DECREF (qos_p);
-    Py_DECREF (qos);
-  }
-
-  dds_return_loan (reader, (void **)rcontainer, sts);
-  dds_free (info);
-  dds_free (rcontainer);
-  return list;
-}
-
-static PyObject *ddspy_read_endpoint (PyObject *self, PyObject *args)
-{
-  return ddspy_readtake_endpoint (self, args, dds_read);
-}
-
-static PyObject *ddspy_take_endpoint (PyObject *self, PyObject *args)
-{
-  return ddspy_readtake_endpoint (self, args, dds_take);
-}
-
-static PyObject *ddspy_readtake_topic (PyObject *self, PyObject *args, dds_return_t (*readtake) (dds_entity_t, void **, dds_sample_info_t *, size_t, uint32_t))
-{
-  uint32_t Nu32;
-  long long N;
-  dds_entity_t reader;
-  dds_return_t sts;
-
-  PyObject *endpoint_constructor;
-  PyObject *cqos_to_qos;
-  (void)self;
-
-  if (!PyArg_ParseTuple (args, "iLOO", &reader, &N, &endpoint_constructor, &cqos_to_qos))
-    return NULL;
-  if (!(Nu32 = check_number_of_samples (N)))
-    return NULL;
-
-  dds_sample_info_t *info = dds_alloc (sizeof (*info) * Nu32);
-  struct dds_builtintopic_topic **rcontainer = dds_alloc (sizeof (*rcontainer) * Nu32);
-
-  for (uint32_t i = 0; i < Nu32; ++i)
-    rcontainer[i] = NULL;
-
-  sts = readtake (reader, (void **)rcontainer, info, Nu32, Nu32);
-  if (sts < 0)
-    return PyLong_FromLong ((long)sts);
-
-  PyObject *list = PyList_New (sts);
-  for (uint32_t i = 0; i < (uint32_t)sts; ++i)
-  {
-    PyObject *type_id_bytes = NULL;
-
-    dds_ostream_t type_obj_stream;
-    const dds_typeinfo_t *type_info = NULL;
-
-    // Fetch the type id
-    // dds_builtintopic_get_endpoint_type_info (rcontainer[i], &type_info);
-    if (rcontainer[i]->qos && rcontainer[i]->qos->present & DDSI_QP_TYPE_INFORMATION)
-      type_info = rcontainer[i]->qos->type_information;
-
-    // convert to cdr bytes
-    if (type_info != NULL)
-    {
-      dds_ostream_init (&type_obj_stream, &cdrstream_allocator, 0, DDSI_RTPS_CDR_ENC_VERSION_2);
-      const dds_typeid_t *type_id = ddsi_typeinfo_complete_typeid (type_info);
-      typeid_ser (&type_obj_stream, type_id);
-      type_id_bytes = Py_BuildValue ("y#", type_obj_stream.m_buffer, type_obj_stream.m_index);
-      dds_ostream_fini (&type_obj_stream, &cdrstream_allocator);
-    }
-    else
-    {
-      type_id_bytes = Py_None;
-      Py_INCREF (type_id_bytes);
-    }
-
-    PyObject *sampleinfo = get_sampleinfo_pyobject (&info[i]);
-    if (PyErr_Occurred ())
-    {
-      PyErr_Clear ();
-      PyErr_SetString (PyExc_Exception, "Sampleinfo errored.");
-      return NULL;
-    }
-
-    PyObject *qos_p, *qos;
-    if (rcontainer[i]->qos != NULL)
-    {
-      qos_p = PyLong_FromVoidPtr (rcontainer[i]->qos);
-      if (PyErr_Occurred ())
-      {
-        PyErr_Clear ();
-        PyErr_SetString (PyExc_Exception, "VoidPtr errored.");
-        return NULL;
-      }
-      qos = PyObject_CallFunction (cqos_to_qos, "O", qos_p);
-      if (PyErr_Occurred ())
-      {
-        PyErr_Clear ();
-        PyErr_SetString (PyExc_Exception, "Callfunc cqos errored.");
-        return NULL;
-      }
-    }
-    else
-    {
-      Py_INCREF (Py_None);
-      Py_INCREF (Py_None);
-      qos_p = Py_None;
-      qos = Py_None;
-    }
-
-    PyObject *item = PyObject_CallFunction (
             endpoint_constructor, "y#s#s#OOO",
             rcontainer[i]->key.d, (Py_ssize_t) 16,
             rcontainer[i]->topic_name,
@@ -1722,139 +1746,58 @@
 static PyObject *
 ddspy_get_matched_subscription_data(PyObject *self, PyObject *args)
 {
-    dds_entity_t writer;
-    dds_instance_handle_t handle;
-    dds_builtintopic_endpoint_t* endpoint = NULL;
-
-    PyObject* endpoint_constructor;
-    PyObject* cqos_to_qos;
-    (void)self;
-
-    if (!PyArg_ParseTuple(args, "iKOO", &writer, &handle, &endpoint_constructor, &cqos_to_qos))
-        return NULL;
-
-    endpoint = dds_get_matched_subscription_data(writer, handle);
-
-    if (endpoint == NULL) {
-        Py_INCREF(Py_None);
-        return Py_None;
-    }
-
-    PyObject* qos_p, *qos;
-
-    if (endpoint->qos != NULL) {
-        qos_p = PyLong_FromVoidPtr(endpoint->qos);
-        if (PyErr_Occurred()) {
-            PyErr_Clear();
-            PyErr_SetString(PyExc_Exception, "VoidPtr errored.");
-            return NULL;
-        }
-        qos = PyObject_CallFunction(cqos_to_qos, "O", qos_p);
-        if (PyErr_Occurred()) {
-            PyErr_Clear();
-            PyErr_SetString(PyExc_Exception, "Callfunc cqos errored.");
-            return NULL;
-        }
-    } else {
-        Py_INCREF(Py_None);
-        Py_INCREF(Py_None);
-        qos_p = Py_None;
-        qos = Py_None;
-    }
-
-    PyObject* item = PyObject_CallFunction( \
-        endpoint_constructor, "y#y#Ks#s#O", \
-        endpoint->key.v, (Py_ssize_t) 16, \
-        endpoint->participant_key.v, (Py_ssize_t) 16, \
-        endpoint->participant_instance_handle,
-        endpoint->topic_name, endpoint->topic_name == NULL ? 0 : strlen(endpoint->topic_name),
-        endpoint->type_name, endpoint->type_name == NULL ? 0 : strlen(endpoint->type_name),
-        qos
-    );
-    if (PyErr_Occurred()) {
-        PyErr_Clear();
-        PyErr_SetString(PyExc_Exception, "Callfunc endpoint constructor errored.");
-        return NULL;
-    }
-    Py_DECREF(qos_p);
-    Py_DECREF(qos);
-
-    dds_builtintopic_free_endpoint(endpoint);
-
-    return item;
+  dds_entity_t writer;
+  dds_instance_handle_t handle;
+  dds_builtintopic_endpoint_t* endpoint = NULL;
+
+  PyObject* endpoint_constructor;
+  PyObject* cqos_to_qos;
+  (void)self;
+
+  if (!PyArg_ParseTuple(args, "iKOO", &writer, &handle, &endpoint_constructor, &cqos_to_qos))
+    return NULL;
+
+  endpoint = dds_get_matched_subscription_data(writer, handle);
+  if (endpoint == NULL) {
+    Py_INCREF(Py_None);
+    return Py_None;
+  }
+
+  PyObject *item = ddspy_construct_endpoint (endpoint, Py_None, endpoint_constructor, cqos_to_qos);
+  dds_builtintopic_free_endpoint(endpoint);
+  return item;
 }
 
 
 static PyObject *
 ddspy_get_matched_publication_data(PyObject *self, PyObject *args)
 {
-    dds_entity_t reader;
-    dds_instance_handle_t handle;
-    dds_builtintopic_endpoint_t* endpoint = NULL;
-
-    PyObject* endpoint_constructor;
-    PyObject* cqos_to_qos;
-    (void)self;
-
-    if (!PyArg_ParseTuple(args, "iKOO", &reader, &handle, &endpoint_constructor, &cqos_to_qos))
-        return NULL;
-
-    endpoint = dds_get_matched_publication_data(reader, handle);
-
-    if (endpoint == NULL) {
-        Py_INCREF(Py_None);
-        return Py_None;
-    }
-
-    PyObject* qos_p, *qos;
-
-    if (endpoint->qos != NULL) {
-        qos_p = PyLong_FromVoidPtr(endpoint->qos);
-        if (PyErr_Occurred()) {
-            PyErr_Clear();
-            PyErr_SetString(PyExc_Exception, "VoidPtr errored.");
-            return NULL;
-        }
-        qos = PyObject_CallFunction(cqos_to_qos, "O", qos_p);
-        if (PyErr_Occurred()) {
-            PyErr_Clear();
-            PyErr_SetString(PyExc_Exception, "Callfunc cqos errored.");
-            return NULL;
-        }
-    } else {
-        Py_INCREF(Py_None);
-        Py_INCREF(Py_None);
-        qos_p = Py_None;
-        qos = Py_None;
-    }
-
-    PyObject* item = PyObject_CallFunction( \
-        endpoint_constructor, "y#y#Ks#s#O", \
-        endpoint->key.v, (Py_ssize_t) 16, \
-        endpoint->participant_key.v, (Py_ssize_t) 16, \
-        endpoint->participant_instance_handle,
-        endpoint->topic_name, endpoint->topic_name == NULL ? 0 : strlen(endpoint->topic_name),
-        endpoint->type_name, endpoint->type_name == NULL ? 0 : strlen(endpoint->type_name),
-        qos
-    );
-    if (PyErr_Occurred()) {
-        PyErr_Clear();
-        PyErr_SetString(PyExc_Exception, "Callfunc endpoint constructor errored.");
-        return NULL;
-    }
-    Py_DECREF(qos_p);
-    Py_DECREF(qos);
-
-    dds_builtintopic_free_endpoint(endpoint);
-
-    return item;
+  dds_entity_t reader;
+  dds_instance_handle_t handle;
+  dds_builtintopic_endpoint_t* endpoint = NULL;
+
+  PyObject* endpoint_constructor;
+  PyObject* cqos_to_qos;
+  (void)self;
+
+  if (!PyArg_ParseTuple(args, "iKOO", &reader, &handle, &endpoint_constructor, &cqos_to_qos))
+    return NULL;
+
+  endpoint = dds_get_matched_publication_data(reader, handle);
+  if (endpoint == NULL) {
+    Py_INCREF(Py_None);
+    return Py_None;
+  }
+
+  PyObject *item = ddspy_construct_endpoint (endpoint, Py_None, endpoint_constructor, cqos_to_qos);
+  dds_builtintopic_free_endpoint(endpoint);
+  return item;
 }
 
 
 char ddspy_docs[] = "DDSPY module";
 
 PyMethodDef ddspy_funcs[] = {
-<<<<<<< HEAD
   { "ddspy_calc_key", (PyCFunction)ddspy_calc_key, METH_VARARGS, ddspy_docs },
   { "ddspy_topic_create", (PyCFunction)ddspy_topic_create, METH_VARARGS, ddspy_docs },
   { "ddspy_read", (PyCFunction)ddspy_read, METH_VARARGS, ddspy_docs },
@@ -1886,122 +1829,9 @@
 #ifdef DDS_HAS_TYPE_DISCOVERY
   { "ddspy_get_typeobj", (PyCFunction)ddspy_get_typeobj, METH_VARARGS, ddspy_docs },
 #endif
+  { "ddspy_get_matched_subscription_data", (PyCFunction)ddspy_get_matched_subscription_data, METH_VARARGS, ddspy_docs },
+  { "ddspy_get_matched_publication_data", (PyCFunction)ddspy_get_matched_publication_data, METH_VARARGS, ddspy_docs },
   { NULL }
-=======
-	{	"ddspy_calc_key",
-		(PyCFunction)ddspy_calc_key,
-		METH_VARARGS,
-		ddspy_docs},
-    {	"ddspy_topic_create",
-		(PyCFunction)ddspy_topic_create,
-		METH_VARARGS,
-		ddspy_docs},
-    {	"ddspy_read",
-		(PyCFunction)ddspy_read,
-		METH_VARARGS,
-		ddspy_docs},
-    {	"ddspy_take",
-		(PyCFunction)ddspy_take,
-		METH_VARARGS,
-		ddspy_docs},
-    {	"ddspy_read_handle",
-		(PyCFunction)ddspy_read_handle,
-		METH_VARARGS,
-		ddspy_docs},
-    {	"ddspy_take_handle",
-		(PyCFunction)ddspy_take_handle,
-		METH_VARARGS,
-		ddspy_docs},
-    {	"ddspy_write",
-		(PyCFunction)ddspy_write,
-		METH_VARARGS,
-		ddspy_docs},
-    {	"ddspy_write_ts",
-		(PyCFunction)ddspy_write_ts,
-		METH_VARARGS,
-		ddspy_docs},
-    {	"ddspy_writedispose",
-		(PyCFunction)ddspy_writedispose,
-		METH_VARARGS,
-		ddspy_docs},
-    {	"ddspy_writedispose_ts",
-		(PyCFunction)ddspy_writedispose_ts,
-		METH_VARARGS,
-		ddspy_docs},
-    {	"ddspy_dispose",
-		(PyCFunction)ddspy_dispose,
-		METH_VARARGS,
-		ddspy_docs},
-    {	"ddspy_dispose_ts",
-		(PyCFunction)ddspy_dispose_ts,
-		METH_VARARGS,
-		ddspy_docs},
-    {	"ddspy_dispose_handle",
-		(PyCFunction)ddspy_dispose_handle,
-		METH_VARARGS,
-		ddspy_docs},
-    {	"ddspy_dispose_handle_ts",
-		(PyCFunction)ddspy_dispose_handle_ts,
-		METH_VARARGS,
-		ddspy_docs},
-    {	"ddspy_register_instance",
-		(PyCFunction)ddspy_register_instance,
-		METH_VARARGS,
-		ddspy_docs},
-    {	"ddspy_unregister_instance",
-		(PyCFunction)ddspy_unregister_instance,
-		METH_VARARGS,
-		ddspy_docs},
-    {	"ddspy_unregister_instance_handle",
-		(PyCFunction)ddspy_unregister_instance_handle,
-		METH_VARARGS,
-		ddspy_docs},
-    {	"ddspy_unregister_instance_ts",
-		(PyCFunction)ddspy_unregister_instance_ts,
-		METH_VARARGS,
-		ddspy_docs},
-    {	"ddspy_unregister_instance_handle_ts",
-		(PyCFunction)ddspy_unregister_instance_handle_ts,
-		METH_VARARGS,
-		ddspy_docs},
-    {   "ddspy_lookup_instance",
-        (PyCFunction)ddspy_lookup_instance,
-        METH_VARARGS,
-        ddspy_docs},
-    {   "ddspy_read_next",
-        (PyCFunction)ddspy_read_next,
-        METH_VARARGS,
-        ddspy_docs},
-    {   "ddspy_take_next",
-        (PyCFunction)ddspy_take_next,
-        METH_VARARGS,
-        ddspy_docs},
-    {	"ddspy_read_participant",
-		(PyCFunction)ddspy_read_participant,
-		METH_VARARGS,
-		ddspy_docs},
-    {	"ddspy_take_participant",
-		(PyCFunction)ddspy_take_participant,
-		METH_VARARGS,
-		ddspy_docs},
-    {	"ddspy_read_endpoint",
-		(PyCFunction)ddspy_read_endpoint,
-		METH_VARARGS,
-		ddspy_docs},
-    {	"ddspy_take_endpoint",
-		(PyCFunction)ddspy_take_endpoint,
-		METH_VARARGS,
-		ddspy_docs},
-    {	"ddspy_get_matched_subscription_data",
-		(PyCFunction)ddspy_get_matched_subscription_data,
-		METH_VARARGS,
-		ddspy_docs},
-    {	"ddspy_get_matched_publication_data",
-		(PyCFunction)ddspy_get_matched_publication_data,
-		METH_VARARGS,
-		ddspy_docs},
-	{	NULL}
->>>>>>> 998bdb34
 };
 
 char ddspymod_docs[] = "This is the CycloneDDS internal C module.";
