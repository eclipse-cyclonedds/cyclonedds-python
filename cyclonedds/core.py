"""
 * Copyright(c) 2021 to 2022 ZettaScale Technology and others
 *
 * This program and the accompanying materials are made available under the
 * terms of the Eclipse Public License v. 2.0 which is available at
 * http://www.eclipse.org/legal/epl-2.0, or the Eclipse Distribution License
 * v. 1.0 which is available at
 * http://www.eclipse.org/org/documents/edl-v10.php.
 *
 * SPDX-License-Identifier: EPL-2.0 OR BSD-3-Clause
"""

from argparse import ArgumentError
import uuid
import asyncio
import concurrent
import ctypes as ct
from weakref import WeakValueDictionary
from typing import Any, Callable, Dict, Optional, List, TYPE_CHECKING
from datetime import datetime, time, timedelta

from .internal import c_call, c_callable, dds_infinity, dds_c_t, DDS, stat_keyvalue, stat_kind
from .qos import Qos, Policy, _CQos


if TYPE_CHECKING:
    import cyclonedds


class DDSException(Exception):
    """This exception is thrown when a return code from the underlying C api indicates non-valid use of the API.
    Print the exception directly or convert it to string for a detailed description.

    Attributes
    ----------
    code: int
        One of the ``DDS_RETCODE_`` constants that indicates the type of error.
    msg: str
        A human readable description of where the error occurred
    """

    DDS_RETCODE_OK = 0  # Success
    DDS_RETCODE_ERROR = -1  # Non specific error
    DDS_RETCODE_UNSUPPORTED = -2  # Feature unsupported
    DDS_RETCODE_BAD_PARAMETER = -3  # Bad parameter value
    DDS_RETCODE_PRECONDITION_NOT_MET = -4  # Precondition for operation not met
    DDS_RETCODE_OUT_OF_RESOURCES = (
        -5
    )  # When an operation fails because of a lack of resources
    DDS_RETCODE_NOT_ENABLED = -6  # When a configurable feature is not enabled
    DDS_RETCODE_IMMUTABLE_POLICY = (
        -7
    )  # When an attempt is made to modify an immutable policy
    DDS_RETCODE_INCONSISTENT_POLICY = (
        -8
    )  # When a policy is used with inconsistent values
    DDS_RETCODE_ALREADY_DELETED = (
        -9
    )  # When an attempt is made to delete something more than once
    DDS_RETCODE_TIMEOUT = -10  # When a timeout has occurred
    DDS_RETCODE_NO_DATA = -11  # When expected data is not provided
    DDS_RETCODE_ILLEGAL_OPERATION = (
        -12
    )  # When a function is called when it should not be
    DDS_RETCODE_NOT_ALLOWED_BY_SECURITY = (
        -13
    )  # When credentials are not enough to use the function

    error_message_mapping = {
        DDS_RETCODE_OK: ("DDS_RETCODE_OK", "Success"),
        DDS_RETCODE_ERROR: ("DDS_RETCODE_ERROR", "Non specific error"),
        DDS_RETCODE_UNSUPPORTED: ("DDS_RETCODE_UNSUPPORTED", "Feature unsupported"),
        DDS_RETCODE_BAD_PARAMETER: ("DDS_RETCODE_BAD_PARAMETER", "Bad parameter value"),
        DDS_RETCODE_PRECONDITION_NOT_MET: (
            "DDS_RETCODE_PRECONDITION_NOT_MET",
            "Precondition for operation not met",
        ),
        DDS_RETCODE_OUT_OF_RESOURCES: (
            "DDS_RETCODE_OUT_OF_RESOURCES",
            "Operation failed because of a lack of resources",
        ),
        DDS_RETCODE_NOT_ENABLED: (
            "DDS_RETCODE_NOT_ENABLED",
            "A configurable feature is not enabled",
        ),
        DDS_RETCODE_IMMUTABLE_POLICY: (
            "DDS_RETCODE_IMMUTABLE_POLICY",
            "An attempt was made to modify an immutable policy",
        ),
        DDS_RETCODE_INCONSISTENT_POLICY: (
            "DDS_RETCODE_INCONSISTENT_POLICY",
            "A policy with inconsistent values was used",
        ),
        DDS_RETCODE_ALREADY_DELETED: (
            "DDS_RETCODE_ALREADY_DELETED",
            "An attempt was made to delete something more than once",
        ),
        DDS_RETCODE_TIMEOUT: ("DDS_RETCODE_TIMEOUT", "A timeout has occurred"),
        DDS_RETCODE_NO_DATA: ("DDS_RETCODE_NO_DATA", "Expected data is not provided"),
        DDS_RETCODE_ILLEGAL_OPERATION: (
            "DDS_RETCODE_ILLEGAL_OPERATION",
            "A function was called when it should not be",
        ),
        DDS_RETCODE_NOT_ALLOWED_BY_SECURITY: (
            "DDS_RETCODE_NOT_ALLOWED_BY_SECURITY",
            "Insufficient credentials supplied to use the function",
        ),
    }

    def __init__(self, code: int, msg: str = None, **kwargs) -> None:
        """Initialize a DDSException. Code should be one of the DDS_RETCODE_* constants."""
        self.code = code
        self.msg = msg or ""
        super().__init__(**kwargs)

    def __str__(self) -> str:
        if self.code in self.error_message_mapping:
            msg = self.error_message_mapping[self.code]
            return f"[{msg[0]}] {msg[1]}. {self.msg}"
        return f"[DDSException] Got an unexpected error code '{self.code}'. {self.msg}"

    def __repr__(self) -> str:
        return str(self)


class Entity(DDS):
    """
    Base class for all entities in the DDS API. The lifetime of the underlying
    DDS API object is linked to the lifetime of the Python entity object.

    Attributes
    ----------
    subscriber
                 If this entity is associated with a DataReader retrieve it.
                 It is read-only. This is a proxy for get_subscriber().
    publisher
                 If this entity is associated with a Publisher retrieve it.
                 It is read-only. This is a proxy for get_publisher().
    datareader
                 If this entity is associated with a DataReader retrieve it.
                 It is read-only. This is a proxy for get_datareader().
    guid:        uuid.UUID
                 Return the globally unique identifier for this entity.
                 It is read-only. This is a proxy for get_guid().
    status_mask
                 The status mask for this entity. It is a set of bits formed
                 from ``DDSStatus``. This is a proxy for get/set_status_mask().
    parent
                 The entity that is this entities parent. For example: the subscriber for a
                 datareader, the participant for a topic.
                 It is read-only. This is a proxy for get_parent().
    participant
                 Get the participant for any entity, will only fail for a ``Domain``.
                 It is read-only. This is a proxy for get_participant().
    children
                 Get a list of children belonging to this entity. It is the opposite as ``parent``.
                 It is read-only. This is a proxy for get_children().
    domain_id
                 Get the id of the domain this entity belongs to.
    """

    _entities: Dict[dds_c_t.entity, "Entity"] = WeakValueDictionary()

    def __init__(self, ref: int, listener: "Listener" = None) -> None:
        """Initialize an Entity. You should never need to initialize an Entity manually.

        Parameters
        ----------
        ref: int
            The reference id as returned by the DDS API.
        listener: Listener
            Listener for this entity. We retain the python object to avoid it being garbage collected if the listener
            goes out of scope but the entity doesn't. If we don't the python function will be freed, causing C to call
            into freed memory -> segfault.

        Raises
        ------
        DDSException
            If an invalid reference id is passed to this function this means instantiation of some other object failed.
        """
        if ref < 0:
            raise DDSException(
                ref,
                f"Occurred upon initialisation of a {self.__class__.__module__}.{self.__class__.__name__}",
            )
        super().__init__(ref)
        self._entities[self._ref] = self
        self._listener = listener

    def __del__(self) -> None:
        if not hasattr(self, "_ref") or self._ref not in self._entities:
            return

        del self._entities[self._ref]
        self._delete(self._ref)

    def get_subscriber(self) -> Optional["cyclonedds.sub.Subscriber"]:
        """Retrieve the subscriber associated with this entity.

        Returns
        -------
        Optional[Subscriber]
            Not all entities are associated with a subscriber, so this method may return None.

        Raises
        ------
        DDSException
        """
        ref = self._get_subscriber(self._ref)
        if ref >= 0:
            return self.get_entity(ref)
        raise DDSException(
            ref, f"Occurred when getting the subscriber for {repr(self)}"
        )

    subscriber: Optional["cyclonedds.sub.Subscriber"] = property(get_subscriber)

    def get_publisher(self) -> Optional["cyclonedds.pub.Publisher"]:
        """Retrieve the publisher associated with this entity.

        Returns
        -------
        Optional[Publisher]
            Not all entities are associated with a publisher, so this method may return None.

        Raises
        ------
        DDSException
        """
        ref = self._get_publisher(self._ref)
        if ref >= 0:
            return self.get_entity(ref)
        raise DDSException(ref, f"Occurred when getting the publisher for {repr(self)}")

    publisher: Optional["cyclonedds.pub.Publisher"] = property(get_publisher)

    def get_datareader(self) -> Optional["cyclonedds.sub.DataReader"]:
        """Retrieve the datareader associated with this entity.

        Returns
        -------
        Optional[DataReader]
            Not all entities are associated with a datareader, so this method may return None.

        Raises
        ------
        DDSException
        """
        ref = self._get_datareader(self._ref)
        if ref >= 0:
            return self.get_entity(ref)
        raise DDSException(
            ref, f"Occurred when getting the datareader for {repr(self)}"
        )

    datareader: Optional["cyclonedds.sub.DataReader"] = property(get_datareader)

    def get_instance_handle(self) -> int:
        """Retrieve the instance associated with this entity.

        Returns
        -------
        int
            The integer handle is just a number you can use in writer/reader calls.

        Raises
        ------
        DDSException
        """
        handle = dds_c_t.instance_handle()
        ret = self._get_instance_handle(self._ref, ct.byref(handle))
        if ret == 0:
            return int(handle)
        raise DDSException(
            ret, f"Occurred when getting the instance handle for {repr(self)}"
        )

    instance_handle: int = property(get_instance_handle)

    def get_guid(self) -> uuid.UUID:
        """Get a globally unique identifier for this entity.

        Returns
        -------
        uuid.UUID
            View the python documentation for this class for detailed usage.

        Raises
        ------
        DDSException
        """
        guid = dds_c_t.guid()
        ret = self._get_guid(self._ref, ct.byref(guid))
        if ret == 0:
            return guid.as_python_guid()
        raise DDSException(ret, f"Occurred when getting the GUID for {repr(self)}")

    guid: uuid.UUID = property(get_guid)

    def read_status(self, mask: int = None) -> int:
        """Read the status bits set on this Entity. You can build a mask by using :class:`DDSStatus`.

        Parameters
        ----------
        mask
            The :class:`DDSStatus` mask. If not supplied the mask is used that was set on this Entity using set_status_mask.

        Returns
        -------
        int
            The :class:`DDSStatus` bits that were set.

        Raises
        ------
        DDSException
        """
        status = ct.c_uint32()
        ret = self._read_status(
            self._ref,
            ct.byref(status),
            ct.c_uint32(mask) if mask else self.get_status_mask(),
        )
        if ret == 0:
            return status.value
        raise DDSException(ret, f"Occurred when reading the status for {repr(self)}")

    def take_status(self, mask: int = None) -> int:
        """Take the status bits set on this Entity, after which they will be set to 0 again.
        You can build a mask by using :class:`DDSStatus`.

        Parameters
        ----------
        mask
            The :class:`DDSStatus` mask. If not supplied the mask is used that was set on this Entity using set_status_mask.

        Returns
        -------
        int
            The :class:`DDSStatus` bits that were set.

        Raises
        ------
        DDSException
        """
        status = ct.c_uint32()
        ret = self._take_status(
            self._ref,
            ct.byref(status),
            ct.c_uint32(mask) if mask else self.get_status_mask(),
        )
        if ret == 0:
            return status.value
        raise DDSException(ret, f"Occurred when taking the status for {repr(self)}")

    def get_status_changes(self) -> int:
        """Get all status changes since the last read_status() or take_status().

        Returns
        -------
        int
            The :class:`DDSStatus` bits that were set.

        Raises
        ------
        DDSException
        """
        status = ct.c_uint32()
        ret = self._get_status_changes(self._ref, ct.byref(status))
        if ret == 0:
            return status.value
        raise DDSException(
            ret, f"Occurred when getting the status changes for {repr(self)}"
        )

    def get_status_mask(self) -> int:
        """Get the status mask for this Entity.

        Returns
        -------
        int
            The :class:`DDSStatus` bits that are enabled.

        Raises
        ------
        DDSException
        """
        mask = ct.c_uint32()
        ret = self._get_status_mask(self._ref, ct.byref(mask))
        if ret == 0:
            return mask.value
        raise DDSException(
            ret, f"Occurred when getting the status mask for {repr(self)}"
        )

    def set_status_mask(self, mask: int) -> None:
        """Set the status mask for this Entity. By default the mask is 0. Only the status changes
            for the bits in this mask are tracked on this entity.

        Parameters
        ----------
        mask : int
            The :class:`DDSStatus` bits to track.

        Raises
        ------
        DDSException
        """
        ret = self._set_status_mask(self._ref, ct.c_uint32(mask))
        if ret == 0:
            return
        raise DDSException(
            ret, f"Occurred when setting the status mask for {repr(self)}"
        )

    status_mask: int = property(get_status_mask, set_status_mask)

    def get_qos(self) -> Qos:
        """Get the :class:`Qos` associated with this entity. Note that the object returned is not
        the same python object that you used to set the :class:`Qos` on this object. Modifications to the :class:`Qos` object
        that is returned does **not** modify the Qos of the Entity.

        Returns
        -------
        Qos
            The :class:`Qos` object associated with this entity.

        Raises
        ------
        DDSException
        """
        cqos = _CQos.cqos_create()
        ret = self._get_qos(self._ref, cqos)
        if ret == 0:
            qos = _CQos.cqos_to_qos(cqos)
            _CQos.cqos_destroy(cqos)
            return qos
        _CQos.cqos_destroy(cqos)
        raise DDSException(
            ret, f"Occurred when getting the Qos Policies for {repr(self)}"
        )

    def set_qos(self, qos: Qos) -> None:
        """Set :class:`Qos` policies on this entity. Note, only a limited number of :class:`Qos` policies can be set after
        the object is created (:class:`Policy.LatencyBudget` and :class:`Policy.OwnershipStrength`). Any policies not set
        explicitly in the supplied :class:`Qos` remain unchanged.

        Parameters
        ----------
        qos : Qos
            The :class:`Qos` to apply to this entity.

        Raises
        ------
        DDSException
            If you pass an immutable policy or cause the total collection of qos policies to become inconsistent
            an exception will be raised.
        """
        cqos = _CQos.qos_to_cqos(qos)
        ret = self._set_qos(self._ref, cqos)
        _CQos.cqos_destroy(cqos)
        if ret == 0:
            return
        raise DDSException(
            ret, f"Occurred when setting the Qos Policies for {repr(self)}"
        )

    def get_listener(self) -> "Listener":
        """Return a listener with the right methods set. Modifying the returned listener object does not modify
        this entity, you will have to call set_listener() with the changed object.

        Returns
        -------
        Listener
            A listener with which you can add additional callbacks.
        """
        return self._listener.copy() if self._listener else Listener()

    def set_listener(self, listener: Optional["Listener"]) -> None:
        """Update the listener for this object. If a listener already exist for this object only the fields you explicitly
        have set on your new listener are overwritten. Passing None will remove this entity's Listener.

        Future changes to the passed Listener object will not affect the Listener associated with this Entity.

        Parameters
        ----------
        listener :
            The listener object to use, or None to remove the current listener from this Entity.

        Raises
        ------
        DDSException
        """
        if listener is not None:
            if self._listener is not None:
                if self._listener != listener:
                    listener.copy_to(self._listener)
            else:
                self._listener = listener.copy()
            ref = self._listener._ref
        else:
            ref = None
            self._listener = None

        ret = self._set_listener(self._ref, ref)
        if ret == 0:
            return
        raise DDSException(ret, f"Occurred when setting the Listener for {repr(self)}")

    def get_parent(self) -> Optional["Entity"]:
        """Get the parent entity associated with this entity. A ``Domain`` object is the only object without parent,
        but if the domain is not created through the Python API this call won't find it
        and return None from the DomainParticipant.

        Returns
        -------
        Optional[Entity]
            The parent of this entity. This would be the Subscriber for a DataReader, DomainParticipant for a Topic etc.

        Raises
        ------
        DDSException
        """
        ret = self._get_parent(self._ref)

        if ret > 0:
            return self.get_entity(ret)

        if ret is None or ret == 0:
            return None

        raise DDSException(ret, f"Occurred when getting the parent of {repr(self)}")

    parent: Optional["Entity"] = property(get_parent)

    def get_participant(self) -> Optional["cyclonedds.domain.DomainParticipant"]:
        """Get the domain participant for this entity. This should work on all valid Entity objects except a Domain.

        Returns
        -------
        Optional[cyclonedds.domain.DomainParticipant]
            Only fails for a Domain object.

        Raises
        ------
        DDSException
        """
        ret = self._get_participant(self._ref)

        if ret > 0:
            return self.get_entity(ret)

        if ret is None or ret == 0:
            return None

        raise DDSException(
            ret, f"Occurred when getting the participant of {repr(self)}"
        )

    participant: Optional["cyclonedds.domain.DomainParticipant"] = property(get_participant)

    def get_children(self) -> List["Entity"]:
        """Get the list of children of this entity. For example, the list of datareaders belonging to a subscriber.
        Opposite of parent.

        Returns
        -------
        List[Entity]
            All the entities considered children of this entity.

        Raises
        ------
        DDSException
        """
        num_children = self._get_children(self._ref, None, 0)
        if num_children < 0:
            raise DDSException(
                num_children,
                f"Occurred when getting the number of children of {repr(self)}",
            )
        if num_children == 0:
            return []

        children_list = (dds_c_t.entity * int(num_children))()
        children_list_pt = ct.cast(children_list, ct.POINTER(dds_c_t.entity))

        ret = self._get_children(self._ref, children_list_pt, num_children)
        if ret >= 0:
            return [self.get_entity(children_list[i]) for i in range(ret)]

        raise DDSException(ret, f"Occurred when getting the children of {repr(self)}")

    children: List["Entity"] = property(get_children)

    def get_domain_id(self) -> int:
        """Get the id of the domain this entity resides in.

        Returns
        -------
        int
            The domain id.

        Raises
        ------
        DDSException
        """
        domainid = dds_c_t.domainid()
        ret = self._get_domainid(self._ref, ct.byref(domainid))
        if ret == 0:
            return domainid.value

        raise DDSException(ret, f"Occurred when getting the domainid of {repr(self)}")

    domain_id: int = property(get_domain_id)

    def begin_coherent(self) -> None:
        """Begin coherent publishing or begin accessing a coherent set in a Subscriber.

        This can only be invoked on Publishers, Subscribers, DataWriters and DataReaders.
        Invoking on a DataWriter or DataReader behaves as if it was invoked on its parent
        Publisher or Subscriber respectively.
        """
        ret = self._begin_coherent(self._ref)
        if ret < 0:
            raise DDSException(ret, f"Occurred when beginning coherent on {repr(self)}")

    def end_coherent(self) -> None:
        """End coherent publishing or end accessing a coherent set in a Subscriber.

        This can only be invoked on Publishers, Subscribers, DataWriters and DataReaders.
        Invoking on a DataWriter or DataReader behaves as if it was invoked on its parent
        Publisher or Subscriber respectively.
        """
        ret = self._end_coherent(self._ref)
        if ret < 0:
            raise DDSException(ret, f"Occurred when ending coherent on {repr(self)}")

    @classmethod
    def get_entity(cls, entity_id) -> Optional["Entity"]:
        """Turn a CycloneDDS C Entity id into a Python object. You shouldn't need this."""
        return cls._entities.get(entity_id)

    @classmethod
    def _init_from_retcode(cls, code):
        entity = cls.__new__(cls)
        Entity.__init__(entity, code)
        return entity

    @c_call("dds_delete")
    def _delete(self, entity: dds_c_t.entity) -> None:
        pass

    @c_call("dds_get_subscriber")
    def _get_subscriber(self, entity: dds_c_t.entity) -> dds_c_t.entity:
        pass

    @c_call("dds_get_datareader")
    def _get_datareader(self, entity: dds_c_t.entity) -> dds_c_t.entity:
        pass

    @c_call("dds_get_publisher")
    def _get_publisher(self, entity: dds_c_t.entity) -> dds_c_t.entity:
        pass

    @c_call("dds_get_instance_handle")
    def _get_instance_handle(
        self, entity: dds_c_t.entity, handle: ct.POINTER(dds_c_t.instance_handle)
    ) -> dds_c_t.returnv:
        pass

    @c_call("dds_get_guid")
    def _get_guid(
        self, entity: dds_c_t.entity, guid: ct.POINTER(dds_c_t.guid)
    ) -> dds_c_t.returnv:
        pass

    @c_call("dds_read_status")
    def _read_status(
        self, entity: dds_c_t.entity, status: ct.POINTER(ct.c_uint32), mask: ct.c_uint32
    ) -> dds_c_t.returnv:
        pass

    @c_call("dds_take_status")
    def _take_status(
        self, entity: dds_c_t.entity, status: ct.POINTER(ct.c_uint32), mask: ct.c_uint32
    ) -> dds_c_t.returnv:
        pass

    @c_call("dds_get_status_changes")
    def _get_status_changes(
        self, entity: dds_c_t.entity, status: ct.POINTER(ct.c_uint32)
    ) -> dds_c_t.returnv:
        pass

    @c_call("dds_get_status_mask")
    def _get_status_mask(
        self, entity: dds_c_t.entity, mask: ct.POINTER(ct.c_uint32)
    ) -> dds_c_t.returnv:
        pass

    @c_call("dds_set_status_mask")
    def _set_status_mask(
        self, entity: dds_c_t.entity, mask: ct.c_uint32
    ) -> dds_c_t.returnv:
        pass

    @c_call("dds_get_qos")
    def _get_qos(self, entity: dds_c_t.entity, qos: dds_c_t.qos_p) -> dds_c_t.returnv:
        pass

    @c_call("dds_set_qos")
    def _set_qos(self, entity: dds_c_t.entity, qos: dds_c_t.qos_p) -> dds_c_t.returnv:
        pass

    @c_call("dds_get_listener")
    def _get_listener(
        self, entity: dds_c_t.entity, listener: dds_c_t.listener_p
    ) -> dds_c_t.returnv:
        pass

    @c_call("dds_set_listener")
    def _set_listener(
        self, entity: dds_c_t.entity, listener: dds_c_t.listener_p
    ) -> dds_c_t.returnv:
        pass

    @c_call("dds_get_parent")
    def _get_parent(self, entity: dds_c_t.entity) -> dds_c_t.entity:
        pass

    @c_call("dds_get_participant")
    def _get_participant(self, entity: dds_c_t.entity) -> dds_c_t.entity:
        pass

    @c_call("dds_get_children")
    def _get_children(
        self,
        entity: dds_c_t.entity,
        children_list: ct.POINTER(dds_c_t.returnv),
        size: ct.c_size_t,
    ) -> dds_c_t.returnv:
        pass

    @c_call("dds_get_domainid")
    def _get_domainid(
        self, entity: dds_c_t.entity, domainid: ct.POINTER(dds_c_t.domainid)
    ) -> dds_c_t.returnv:
        pass

    @c_call("dds_begin_coherent")
    def _begin_coherent(self, entity: dds_c_t.entity) -> dds_c_t.returnv:
        pass

    @c_call("dds_end_coherent")
    def _end_coherent(self, entity: dds_c_t.entity) -> dds_c_t.returnv:
        pass

    def __repr__(self) -> str:
        ref = None
        try:
            ref = self._ref
        except Exception:
            pass
        return f"<Entity, type={self.__class__.__module__}.{self.__class__.__name__}, addr={hex(id(self))}, id={ref}>"


_inconsistent_topic_fn = c_callable(
    None, [dds_c_t.entity, dds_c_t.inconsistent_topic_status, ct.c_void_p]
)
_data_available_fn = c_callable(None, [dds_c_t.entity, ct.c_void_p])
_liveliness_lost_fn = c_callable(
    None, [dds_c_t.entity, dds_c_t.liveliness_lost_status, ct.c_void_p]
)
_liveliness_changed_fn = c_callable(
    None, [dds_c_t.entity, dds_c_t.liveliness_changed_status, ct.c_void_p]
)
_offered_deadline_missed_fn = c_callable(
    None, [dds_c_t.entity, dds_c_t.offered_deadline_missed_status, ct.c_void_p]
)
_offered_incompatible_qos_fn = c_callable(
    None, [dds_c_t.entity, dds_c_t.offered_incompatible_qos_status, ct.c_void_p]
)
_data_on_readers_fn = c_callable(None, [dds_c_t.entity, ct.c_void_p])
_on_sample_lost_fn = c_callable(
    None, [dds_c_t.entity, dds_c_t.sample_lost_status, ct.c_void_p]
)
_on_sample_rejected_fn = c_callable(
    None, [dds_c_t.entity, dds_c_t.sample_rejected_status, ct.c_void_p]
)
_on_requested_deadline_missed_fn = c_callable(
    None, [dds_c_t.entity, dds_c_t.requested_deadline_missed_status, ct.c_void_p]
)
_on_requested_incompatible_qos_fn = c_callable(
    None, [dds_c_t.entity, dds_c_t.requested_incompatible_qos_status, ct.c_void_p]
)
_on_publication_matched_fn = c_callable(
    None, [dds_c_t.entity, dds_c_t.publication_matched_status, ct.c_void_p]
)
_on_subscription_matched_fn = c_callable(
    None, [dds_c_t.entity, dds_c_t.subscription_matched_status, ct.c_void_p]
)


def _is_override(func):
    obj = func.__self__
    if type(obj) == Listener:
        return False

    parent_method = getattr(super(type(obj), obj), func.__name__)
    return func.__func__ != parent_method.__func__


class Listener(DDS):
    """Listeners are callback containers for entities."""

    def __init__(self, **kwargs):
        """Create a Listener object. The initializer takes override function lambdas.

        Please note that all listener callbacks are dispatched synchronously from DDS receive thread(s). You can get away with doing
        tiny amounts of processing in these callback methods, but aquiring the Python GIL from the DDS receive thread will severely
        hurt your DDS performance. Furthermore, deleting entities or writing data inside listener callbacks can get you into deadlocks.

        Parameters
        ----------
        on_data_available : Callable
            Set on_data_available callback.
        on_inconsistent_topic : Callable
            Set on_inconsistent_topic callback.
        on_liveliness_lost : Callable
            Set on_liveliness_lost callback.
        on_liveliness_changed : Callable
            Set on_liveliness_changed callback.
        on_offered_deadline_missed : Callable
            Set on_offered_deadline_missed callback.
        on_offered_incompatible_qos : Callable
            Set on_offered_incompatible_qos callback.
        on_data_on_readers : Callable
            Set on_data_on_readers callback.
        on_sample_lost : Callable
            Set on_sample_lost callback.
        on_sample_rejected : Callable
            Set on_sample_rejected callback.
        on_requested_deadline_missed : Callable
            Set on_requested_deadline_missed callback.
        on_requested_incompatible_qos : Callable
            Set on_requested_incompatible_qos callback.
        on_publication_matched : Callable
            Set on_publication_matched callback.
        on_subscription_matched : Callable
            Set on_subscription_matched callback.
        """
        super().__init__(self._create_listener(None))
        self._set_functors = {}

        if _is_override(self.on_data_available):
            self.set_on_data_available(self.on_data_available)
            self._set_functors["on_data_available"] = self.on_data_available

        if _is_override(self.on_inconsistent_topic):
            self.set_on_inconsistent_topic(self.on_inconsistent_topic)
            self._set_functors["on_inconsistent_topic"] = self.on_inconsistent_topic

        if _is_override(self.on_liveliness_lost):
            self.set_on_liveliness_lost(self.on_liveliness_lost)
            self._set_functors["on_liveliness_lost"] = self.on_liveliness_lost

        if _is_override(self.on_liveliness_changed):
            self.set_on_liveliness_changed(self.on_liveliness_changed)
            self._set_functors["on_liveliness_changed"] = self.on_liveliness_changed

        if _is_override(self.on_offered_deadline_missed):
            self.set_on_offered_deadline_missed(self.on_offered_deadline_missed)
            self._set_functors[
                "on_offered_deadline_missed"
            ] = self.on_offered_deadline_missed

        if _is_override(self.on_offered_incompatible_qos):
            self.set_on_offered_incompatible_qos(self.on_offered_incompatible_qos)
            self._set_functors[
                "on_offered_incompatible_qos"
            ] = self.on_offered_incompatible_qos

        if _is_override(self.on_data_on_readers):
            self.set_on_data_on_readers(self.on_data_on_readers)
            self._set_functors["on_data_on_readers"] = self.on_data_on_readers

        if _is_override(self.on_sample_lost):
            self.set_on_sample_lost(self.on_sample_lost)
            self._set_functors["on_sample_lost"] = self.on_sample_lost

        if _is_override(self.on_sample_rejected):
            self.set_on_sample_rejected(self.on_sample_rejected)
            self._set_functors["on_sample_rejected"] = self.on_sample_rejected

        if _is_override(self.on_requested_deadline_missed):
            self.set_on_requested_deadline_missed(self.on_requested_deadline_missed)
            self._set_functors[
                "on_requested_deadline_missed"
            ] = self.on_requested_deadline_missed

        if _is_override(self.on_requested_incompatible_qos):
            self.set_on_requested_incompatible_qos(self.on_requested_incompatible_qos)
            self._set_functors[
                "on_requested_incompatible_qos"
            ] = self.on_requested_incompatible_qos

        if _is_override(self.on_publication_matched):
            self.set_on_publication_matched(self.on_publication_matched)
            self._set_functors["on_publication_matched"] = self.on_publication_matched

        if _is_override(self.on_subscription_matched):
            self.set_on_subscription_matched(self.on_subscription_matched)
            self._set_functors["on_subscription_matched"] = self.on_subscription_matched

        self.setters = {
            "on_data_available": self.set_on_data_available,
            "on_inconsistent_topic": self.set_on_inconsistent_topic,
            "on_liveliness_lost": self.set_on_liveliness_lost,
            "on_liveliness_changed": self.set_on_liveliness_changed,
            "on_offered_deadline_missed": self.set_on_offered_deadline_missed,
            "on_offered_incompatible_qos": self.set_on_offered_incompatible_qos,
            "on_data_on_readers": self.set_on_data_on_readers,
            "on_sample_lost": self.set_on_sample_lost,
            "on_sample_rejected": self.set_on_sample_rejected,
            "on_requested_deadline_missed": self.set_on_requested_deadline_missed,
            "on_requested_incompatible_qos": self.set_on_requested_incompatible_qos,
            "on_publication_matched": self.set_on_publication_matched,
            "on_subscription_matched": self.set_on_subscription_matched,
        }

        for name, value in kwargs.items():
            if name not in self.setters:
                raise ArgumentError(f"Invalid listener attribute '{name}'")
            self.setters[name](value)

    def __del__(self):
        self._delete_listener(self._ref)

    def reset(self) -> None:
        self._reset_listener(self._ref)

    def copy(self) -> "Listener":
        listener = Listener(**self._set_functors)
        return listener

    def copy_to(self, listener: "Listener") -> None:
        for name, functor in self._set_functors.items():
            listener.setters[name](functor)

    def merge(self, listener: "Listener") -> None:
        """
        Copies any configured (non-default) callbacks from the given `listener` to self, replacing existing callbacks
        already configured on this listener.
        """
        listener.copy_to(self)

    def on_inconsistent_topic(
        self,
        reader: "cyclonedds.sub.DataReader",
        status: dds_c_t.inconsistent_topic_status,
    ) -> None:
        pass

    def set_on_inconsistent_topic(
        self, callable: Callable[["cyclonedds.sub.DataReader"], None]
    ):
        self.on_inconsistent_topic = callable
        if callable is None:
            self._set_inconsistent_topic(self._ref, None)
            del self._set_functors["on_inconsistent_topic"]
        else:
            self._set_functors["on_inconsistent_topic"] = self.on_inconsistent_topic

            def call(topic, status, arg):
                self.on_inconsistent_topic(Entity.get_entity(topic), status)

            self._on_inconsistent_topic = _inconsistent_topic_fn(call)
            self._set_inconsistent_topic(self._ref, self._on_inconsistent_topic)

    def on_data_available(self, reader: "cyclonedds.sub.DataReader") -> None:
        pass

    def set_on_data_available(
        self, callable: Callable[["cyclonedds.sub.DataReader"], None]
    ):
        self.on_data_available = callable
        if callable is None:
            self._set_data_available(self._ref, None)
            del self._set_functors["on_data_available"]
        else:
            self._set_functors["on_data_available"] = self.on_data_available

            def call(reader, arg):
                self.on_data_available(Entity.get_entity(reader))

            self._on_data_available = _data_available_fn(call)
            self._set_data_available(self._ref, self._on_data_available)

    def on_liveliness_lost(
        self,
        writer: "cyclonedds.pub.DataWriter",
        status: dds_c_t.liveliness_lost_status,
    ) -> None:
        pass

    def set_on_liveliness_lost(
        self,
        callable: Callable[
            ["cyclonedds.pub.DataWriter", dds_c_t.liveliness_lost_status], None
        ],
    ):
        self.on_liveliness_lost = callable
        if callable is None:
            self._set_liveliness_lost(self._ref, None)
            del self._set_functors["on_liveliness_lost"]
        else:
            self._set_functors["on_liveliness_lost"] = self.on_liveliness_lost

            def call(writer, status, arg):
                self.on_liveliness_lost(Entity.get_entity(writer), status)

            self._on_liveliness_lost = _liveliness_lost_fn(call)
            self._set_liveliness_lost(self._ref, self._on_liveliness_lost)

    def on_liveliness_changed(
        self,
        reader: "cyclonedds.sub.DataReader",
        status: dds_c_t.liveliness_changed_status,
    ) -> None:
        pass

    def set_on_liveliness_changed(
        self,
        callable: Callable[
            ["cyclonedds.sub.DataReader", dds_c_t.liveliness_changed_status], None
        ],
    ):
        self.on_liveliness_changed = callable
        if callable is None:
            self._set_liveliness_changed(self._ref, None)
            del self._set_functors["on_liveliness_changed"]
        else:
            self._set_functors["on_liveliness_changed"] = self.on_liveliness_changed

            def call(reader, status, arg):
                self.on_liveliness_changed(Entity.get_entity(reader), status)

            self._on_liveliness_changed = _liveliness_changed_fn(call)
            self._set_liveliness_changed(self._ref, self._on_liveliness_changed)

    def on_offered_deadline_missed(
        self,
        writer: "cyclonedds.pub.DataWriter",
        status: dds_c_t.offered_deadline_missed_status,
    ) -> None:
        pass

    def set_on_offered_deadline_missed(
        self,
        callable: Callable[
            ["cyclonedds.pub.DataWriter", dds_c_t.offered_deadline_missed_status], None
        ],
    ):
        self.on_offered_deadline_missed = callable
        if callable is None:
            self._set_on_offered_deadline_missed(self._ref, None)
            del self._set_functors["on_offered_deadline_missed"]
        else:
            self._set_functors[
                "on_offered_deadline_missed"
            ] = self.on_offered_deadline_missed

            def call(writer, status, arg):
                self.on_offered_deadline_missed(Entity.get_entity(writer), status)

            self._on_offered_deadline_missed = _offered_deadline_missed_fn(call)
            self._set_on_offered_deadline_missed(
                self._ref, self._on_offered_deadline_missed
            )

    def on_offered_incompatible_qos(
        self,
        writer: "cyclonedds.pub.DataWriter",
        status: dds_c_t.offered_incompatible_qos_status,
    ) -> None:
        pass

    def set_on_offered_incompatible_qos(
        self,
        callable: Callable[
            ["cyclonedds.pub.DataWriter", dds_c_t.offered_incompatible_qos_status], None
        ],
    ):
        self.on_offered_incompatible_qos = callable
        if callable is None:
            self._set_on_offered_incompatible_qos(self._ref, None)
            del self._set_functors["on_offered_incompatible_qos"]
        else:
            self._set_functors[
                "on_offered_incompatible_qos"
            ] = self.on_offered_incompatible_qos

            def call(writer, status, arg):
                self.on_offered_incompatible_qos(Entity.get_entity(writer), status)

            self._on_offered_incompatible_qos = _offered_incompatible_qos_fn(call)
            self._set_on_offered_incompatible_qos(
                self._ref, self._on_offered_incompatible_qos
            )

    def on_data_on_readers(self, subscriber: "cyclonedds.sub.Subscriber") -> None:
        pass

    def set_on_data_on_readers(
        self, callable: Callable[["cyclonedds.sub.Subscriber"], None]
    ):
        self.on_data_on_readers = callable
        if callable is None:
            self._set_data_available(self._ref, None)
            del self._set_functors["on_data_on_readers"]
        else:
            self._set_functors["on_data_on_readers"] = self.on_data_on_readers

            def call(subscriber, arg):
                self.on_data_on_readers(Entity.get_entity(subscriber))

            self._on_data_on_readers = _data_on_readers_fn(call)
            self._set_on_data_on_readers(self._ref, self._on_data_on_readers)

    def on_sample_lost(
        self, writer: "cyclonedds.pub.DataWriter", status: dds_c_t.sample_lost_status
    ) -> None:
        pass

    def set_on_sample_lost(
        self,
        callable: Callable[
            ["cyclonedds.pub.DataWriter", dds_c_t.sample_lost_status], None
        ],
    ):
        self.on_sample_lost = callable
        if callable is None:
            self._set_on_sample_lost(self._ref, None)
            del self._set_functors["on_sample_lost"]
        else:
            self._set_functors["on_sample_lost"] = self.on_sample_lost

            def call(writer, status, arg):
                self.on_sample_lost(Entity.get_entity(writer), status)

            self._on_sample_lost = _on_sample_lost_fn(call)
            self._set_on_sample_lost(self._ref, self._on_sample_lost)

    def on_sample_rejected(
        self,
        reader: "cyclonedds.sub.DataReader",
        status: dds_c_t.sample_rejected_status,
    ) -> None:
        pass

    def set_on_sample_rejected(
        self,
        callable: Callable[
            ["cyclonedds.sub.DataReader", dds_c_t.sample_rejected_status], None
        ],
    ):
        self.on_sample_rejected = callable
        if callable is None:
            self._set_on_sample_rejected(self._ref, None)
            del self._set_functors["on_sample_rejected"]
        else:
            self._set_functors["on_sample_rejected"] = self.on_sample_rejected

            def call(writer, status, arg):
                self.on_sample_rejected(Entity.get_entity(writer), status)

            self._on_sample_rejected = _on_sample_rejected_fn(call)
            self._set_on_sample_rejected(self._ref, self._on_sample_rejected)

    def on_requested_deadline_missed(
        self,
        reader: "cyclonedds.sub.DataReader",
        status: dds_c_t.requested_deadline_missed_status,
    ) -> None:
        pass

    def set_on_requested_deadline_missed(
        self,
        callable: Callable[
            ["cyclonedds.sub.DataReader", dds_c_t.requested_deadline_missed_status],
            None,
        ],
    ):
        self.on_requested_deadline_missed = callable
        if callable is None:
            self._set_on_requested_deadline_missed(self._ref, None)
            del self._set_functors["on_requested_deadline_missed"]
        else:
            self._set_functors[
                "on_requested_deadline_missed"
            ] = self.on_requested_deadline_missed

            def call(reader, status, arg):
                self.on_requested_deadline_missed(Entity.get_entity(reader), status)

            self._on_requested_deadline_missed = _on_requested_deadline_missed_fn(call)
            self._set_on_requested_deadline_missed(
                self._ref, self._on_requested_deadline_missed
            )

    def on_requested_incompatible_qos(
        self,
        reader: "cyclonedds.sub.DataReader",
        status: dds_c_t.requested_incompatible_qos_status,
    ) -> None:
        pass

    def set_on_requested_incompatible_qos(
        self,
        callable: Callable[
            ["cyclonedds.sub.DataReader", dds_c_t.requested_incompatible_qos_status],
            None,
        ],
    ):
        self.on_requested_incompatible_qos = callable
        if callable is None:
            self._set_on_requested_incompatible_qos(self._ref, None)
            del self._set_functors["on_requested_incompatible_qos"]
        else:
            self._set_functors[
                "on_requested_incompatible_qos"
            ] = self.on_requested_incompatible_qos

            def call(reader, status, arg):
                self.on_requested_incompatible_qos(Entity.get_entity(reader), status)

            self._on_requested_incompatible_qos = _on_requested_incompatible_qos_fn(
                call
            )
            self._set_on_requested_incompatible_qos(
                self._ref, self._on_requested_incompatible_qos
            )

    def on_publication_matched(
        self,
        writer: "cyclonedds.pub.DataWriter",
        status: dds_c_t.publication_matched_status,
    ) -> None:
        pass

    def set_on_publication_matched(
        self,
        callable: Callable[
            ["cyclonedds.pub.DataWriter", dds_c_t.publication_matched_status], None
        ],
    ):
        self.on_publication_matched = callable
        if callable is None:
            self._set_on_publication_matched(self._ref, None)
            del self._set_functors["on_publication_matched"]
        else:
            self._set_functors["on_publication_matched"] = self.on_publication_matched

            def call(writer, status, arg):
                self.on_publication_matched(Entity.get_entity(writer), status)

            self._on_publication_matched = _on_publication_matched_fn(call)
            self._set_on_publication_matched(self._ref, self._on_publication_matched)

    def on_subscription_matched(
        self,
        reader: "cyclonedds.sub.DataReader",
        status: dds_c_t.subscription_matched_status,
    ) -> None:
        pass

    def set_on_subscription_matched(
        self,
        callable: Callable[
            ["cyclonedds.sub.DataReader", dds_c_t.subscription_matched_status], None
        ],
    ):
        self.on_subscription_matched = callable
        if callable is None:
            self._set_on_subscription_matched(self._ref, None)
            del self._set_functors["on_subscription_matched"]
        else:
            self._set_functors["on_subscription_matched"] = self.on_subscription_matched

            def call(reader, status, arg):
                self.on_subscription_matched(Entity.get_entity(reader), status)

            self._on_subscription_matched = _on_subscription_matched_fn(call)
            self._set_on_subscription_matched(self._ref, self._on_subscription_matched)

    @c_call("dds_create_listener")
    def _create_listener(self, arg: ct.c_void_p) -> dds_c_t.listener_p:
        pass

    @c_call("dds_reset_listener")
    def _reset_listener(self, listener: dds_c_t.listener_p) -> None:
        pass

    @c_call("dds_copy_listener")
    def _copy_listener(self, dst: dds_c_t.listener_p, src: dds_c_t.listener_p) -> None:
        pass

    @c_call("dds_merge_listener")
    def _merge_listener(self, dst: dds_c_t.listener_p, src: dds_c_t.listener_p) -> None:
        pass

    @c_call("dds_lset_inconsistent_topic")
    def _set_inconsistent_topic(
        self, listener: dds_c_t.listener_p, callback: _inconsistent_topic_fn
    ) -> None:
        pass

    @c_call("dds_lset_data_available")
    def _set_data_available(
        self, listener: dds_c_t.listener_p, callback: _data_available_fn
    ) -> None:
        pass

    @c_call("dds_lset_liveliness_lost")
    def _set_liveliness_lost(
        self, listener: dds_c_t.listener_p, callback: _liveliness_lost_fn
    ) -> None:
        pass

    @c_call("dds_lset_liveliness_changed")
    def _set_liveliness_changed(
        self, listener: dds_c_t.listener_p, callback: _liveliness_changed_fn
    ) -> None:
        pass

    @c_call("dds_lset_offered_deadline_missed")
    def _set_on_offered_deadline_missed(
        self, listener: dds_c_t.listener_p, callback: _offered_deadline_missed_fn
    ) -> None:
        pass

    @c_call("dds_lset_offered_incompatible_qos")
    def _set_on_offered_incompatible_qos(
        self, listener: dds_c_t.listener_p, callback: _offered_incompatible_qos_fn
    ) -> None:
        pass

    @c_call("dds_lset_data_on_readers")
    def _set_on_data_on_readers(
        self, listener: dds_c_t.listener_p, callback: _data_on_readers_fn
    ) -> None:
        pass

    @c_call("dds_lset_sample_lost")
    def _set_on_sample_lost(
        self, listener: dds_c_t.listener_p, callback: _on_sample_lost_fn
    ) -> None:
        pass

    @c_call("dds_lset_sample_rejected")
    def _set_on_sample_rejected(
        self, listener: dds_c_t.listener_p, callback: _on_sample_rejected_fn
    ) -> None:
        pass

    @c_call("dds_lset_requested_deadline_missed")
    def _set_on_requested_deadline_missed(
        self, listener: dds_c_t.listener_p, callback: _on_requested_deadline_missed_fn
    ) -> None:
        pass

    @c_call("dds_lset_requested_incompatible_qos")
    def _set_on_requested_incompatible_qos(
        self, listener: dds_c_t.listener_p, callback: _on_requested_incompatible_qos_fn
    ) -> None:
        pass

    @c_call("dds_lset_publication_matched")
    def _set_on_publication_matched(
        self, listener: dds_c_t.listener_p, callback: _on_publication_matched_fn
    ) -> None:
        pass

    @c_call("dds_lset_subscription_matched")
    def _set_on_subscription_matched(
        self, listener: dds_c_t.listener_p, callback: _on_subscription_matched_fn
    ) -> None:
        pass

    @c_call("dds_delete_listener")
    def _delete_listener(self, listener: dds_c_t.listener_p) -> None:
        pass


class SampleState:
    """SampleState constants for building condition masks. This class is static and
    there should never be a need to instantiate it. It operates on the state of
    a single sample.

    Attributes
    ----------
    Read: int
        Only consider samples that have already been read.
    NotRead: int
        Only consider unread samples.
    Any: int
        Ignore the read/unread state of samples.
    """

    Read: int = 1
    NotRead: int = 2
    Any: int = 3


class ViewState:
    """ViewState constants for building condition masks. This class is static and
    there should never be a need to instantiate it. It operates on the state of
    an instance.

    Attributes
    ----------
    New: int
        Only consider samples belonging to newly created instances.
    Old: int
        Only consider samples belonging to previously created instances.
    Any: int
        Ignore the fact whether instances are new or not.
    """

    New: int = 4
    Old: int = 8
    Any: int = 12


class InstanceState:
    """InstanceState constants for building condition masks. This class is static and
    there should never be a need to instantiate it. It operates on the state of
    an instance.

    Attributes
    ----------
    Alive: int
        Only consider samples belonging to an alive instance (it has alive writer(s))
    NotAliveDisposed: int
        Only consider samples belonging to an instance that is not alive because it was actively disposed.
    NotAliveNoWriters: int
        Only consider samples belonging to an instance that is not alive because it has no writers.
    Any: int
        Ignore the liveliness status of the instance.
    """

    Alive: int = 16
    NotAliveDisposed: int = 32
    NotAliveNoWriters: int = 64
    Any: int = 112


class DDSStatus:
    """DDSStatus contains constants to build status masks. It is static and should never
    need to be instantiated.

    Attributes
    ----------
    InconsistentTopic: int
    OfferedDeadlineMissed: int
    RequestedDeadlineMissed: int
    OfferedIncompatibleQos: int
    RequestedIncompatibleQos: int
    SampleLost: int
    SampleRejected: int
    DataOnReaders: int
    DataAvailable: int
    LivelinessLost: int
    LivelinessChanged: int
    PublicationMatched: int
    SubscriptionMatched: int
    All = (1 << 14) - 1
    """

    InconsistentTopic = 1 << 0
    OfferedDeadlineMissed = 1 << 1
    RequestedDeadlineMissed = 1 << 2
    OfferedIncompatibleQos = 1 << 3
    RequestedIncompatibleQos = 1 << 4
    SampleLost = 1 << 5
    SampleRejected = 1 << 6
    DataOnReaders = 1 << 7
    DataAvailable = 1 << 8
    LivelinessLost = 1 << 9
    LivelinessChanged = 1 << 10
    PublicationMatched = 1 << 11
    SubscriptionMatched = 1 << 12
    All: int = (1 << 13) - 1


class _Condition(Entity):
    """Utility class to implement common methods between Read and Queryconditions"""

    def get_mask(self) -> int:
        mask: ct.c_uint32 = ct.c_uint32()
        ret = self._get_mask(self._ref, ct.byref(mask))
        if ret == 0:
            return mask.value
        raise DDSException(ret, f"Occurred when obtaining the mask of {repr(self)}")

    def is_triggered(self) -> bool:
        ret = self._triggered(self._ref)
        if ret < 0:
            raise DDSException(
                ret, f"Occurred when checking if {repr(self)} was triggered"
            )
        return ret == 1

    triggered: bool = property(is_triggered)

    @c_call("dds_get_mask")
    def _get_mask(
        self, condition: dds_c_t.entity, mask: ct.POINTER(ct.c_uint32)
    ) -> dds_c_t.returnv:
        pass

    @c_call("dds_triggered")
    def _triggered(self, condition: dds_c_t.entity) -> dds_c_t.returnv:
        pass


class ReadCondition(_Condition):
    """Condition that triggers when new data is available to read according to the mask.
    Construct a mask using InstanceState, ViewState and SampleState.
    """

    def __init__(self, reader: "cyclonedds.sub.DataReader", mask: int) -> None:
        """Construct a ReadCondition."""
        self.reader = reader
        self.mask = mask
        super().__init__(self._create_readcondition(reader._ref, mask))

    @c_call("dds_create_readcondition")
    def _create_readcondition(
        self, reader: dds_c_t.entity, mask: ct.c_uint32
    ) -> dds_c_t.entity:
        pass


_querycondition_filter_fn = c_callable(ct.c_bool, [ct.c_void_p])


class QueryCondition(_Condition):
    """Condition that triggers when new data is available to read according to the mask.
    Construct a mask using InstanceState, ViewState and SampleState. Add a filter function
    that receives the sample and returns a boolean whether to accept or reject the sample.
    """

    def __init__(
        self,
        reader: "cyclonedds.sub.DataReader",
        mask: int,
        filter: Callable[[Any], bool],
    ) -> None:
        """Construct a QueryCondition."""
        self.reader = reader
        self.mask = mask
        self.filter = filter

        def call(sample_pt):
            try:
                sample_info = ct.cast(sample_pt, ct.POINTER(dds_c_t.sample_buffer))[0]
                array_type = ct.c_ubyte * sample_info.len
                array = ct.cast(sample_info.buf, ct.POINTER(array_type))
                contents = array.contents[:]
                data = self.reader._topic.data_type.deserialize(bytes(contents))
                return self.filter(data)
            except Exception:  # Block any python exception from going into C
                return False

        self._filter = _querycondition_filter_fn(call)
        super().__init__(self._create_querycondition(reader._ref, mask, self._filter))

    @c_call("dds_create_querycondition")
    def _create_querycondition(
        self,
        reader: dds_c_t.entity,
        mask: ct.c_uint32,
        filter: _querycondition_filter_fn,
    ) -> dds_c_t.entity:
        pass


class GuardCondition(Entity):
    """A GuardCondition is a manually triggered condition that can be added to a :class:`WaitSet<cyclonedds.core.WaitSet>`."""

    def __init__(self, domain_participant: "cyclonedds.domain.DomainParticipant"):
        """Initialize a GuardCondition

        Parameters
        ----------
        domain_participant: DomainParticipant
            The domain in which the GuardCondition should be active.
        """
        super().__init__(self._create_guardcondition(domain_participant._ref))

    def set(self, triggered: bool) -> None:
        """Set the status of the GuardCondition to triggered or untriggered.

        Parameters
        ----------
        triggered: bool
            Wether to trigger this condition.

        Returns
        -------
        None

        Raises
        ------
        DDSException
        """
        ret = self._set_guardcondition(self._ref, triggered)
        if ret < 0:
            raise DDSException(ret, f"Occurred when calling set on {repr(self)}")

    def read(self) -> bool:
        """Read the status of the GuardCondition.

        Returns
        ----------
        bool
            Wether this condition is triggered.

        Raises
        ------
        DDSException
        """
        triggered = ct.c_bool()
        ret = self._read_guardcondition(self._ref, ct.byref(triggered))
        if ret < 0:
            raise DDSException(ret, f"Occurred when calling read on {repr(self)}")
        return bool(triggered)

    def take(self) -> bool:
        """Take the status of the GuardCondition. If it is True it will be False on the next call.

        Returns
        ----------
        bool
            Whether this condition is triggered.

        Raises
        ------
        DDSException
        """
        triggered = ct.c_bool()
        ret = self._take_guardcondition(self._ref, ct.byref(triggered))
        if ret < 0:
            raise DDSException(ret, f"Occurred when calling read on {repr(self)}")
        return bool(triggered)

    @c_call("dds_create_guardcondition")
    def _create_guardcondition(self, participant: dds_c_t.entity) -> dds_c_t.entity:
        pass

    @c_call("dds_set_guardcondition")
    def _set_guardcondition(
        self, guardcond: dds_c_t.entity, triggered: ct.c_bool
    ) -> dds_c_t.returnv:
        pass

    @c_call("dds_read_guardcondition")
    def _read_guardcondition(
        self, guardcond: dds_c_t.entity, triggered: ct.POINTER(ct.c_bool)
    ) -> dds_c_t.returnv:
        pass

    @c_call("dds_take_guardcondition")
    def _take_guardcondition(
        self, guardcond: dds_c_t.entity, triggered: ct.POINTER(ct.c_bool)
    ) -> dds_c_t.returnv:
        pass


class WaitSet(Entity):
    """A WaitSet is a way to provide synchronous access to events happening in the DDS system. You can attach almost any kind
    of entity to a WaitSet and then perform a blocking wait on the waitset. When one or more of the entities in the waitset
    trigger the wait is unblocked. What a 'trigger' is depends on the type of entity, you can find out more in
    ``todo(DDS) triggers``.
    """

    def __init__(
        self, domain_participant: "cyclonedds.domain.DomainParticipant"
    ) -> None:
        """Make a new WaitSet. It starts of empty. An empty waitset will never trigger.

        Parameters
        ----------
        domain_participant: DomainParticipant
            The domain in which you want to make a WaitSet
        """
        super().__init__(self._create_waitset(domain_participant._ref))
        self.attached = []

    def __del__(self) -> None:
        for v in self.attached:
            self._waitset_detach(self._ref, v[0]._ref)
        super().__del__()

    def attach(self, entity: Entity) -> None:
        """Attach an entity to this WaitSet. This is a no-op if the entity was already attached.

        Parameters
        ----------
        entity: Entity
            The entity you wish to attach.

        Raises
        ------
        DDSException: When you try to attach a non-triggerable entity.
        """
        if self.is_attached(entity):
            return

        value_pt = ct.c_int()

        ret = self._waitset_attach(self._ref, entity._ref, ct.byref(value_pt))
        if ret < 0:
            raise DDSException(
                ret, f"Occurred when trying to attach {repr(entity)} to {repr(self)}"
            )
        self.attached.append((entity, value_pt))

    def detach(self, entity: Entity) -> None:
        """Detach an entity from this WaitSet. If it was not attach this is a no-op.
        Note that this operation is not atomic, a trigger for the detached entity could still occurr right
        after detaching it.

        Parameters
        ----------
        entity: Entity
            The entity you wish to attach

        """
        for i, v in enumerate(self.attached):
            if v[0] == entity:
                ret = self._waitset_detach(self._ref, entity._ref)
                if ret < 0:
                    raise DDSException(
                        ret,
                        f"Occurred when trying to attach {repr(entity)} to {repr(self)}",
                    )
                del self.attached[i]
                break

    def is_attached(self, entity: Entity) -> bool:
        """Check whether an entity is attached.

        Parameters
        ----------
        entity: Entity
            Check the attachment of this entity.
        """
        for v in self.attached:
            if v[0] == entity:
                return True
        return False

    def get_entities(self) -> List[Entity]:
        """Get all entities attached"""
        # Note: should spend some time on synchronisation. What if the waitset is used across threads?
        # That is probably a bad idea in python, but who is going to stop the user from doing it anyway...
        return [v[0] for v in self.attached]

    def wait(self, timeout: int) -> int:
        """Block execution and wait for one of the entities in this waitset to trigger.

        Parameters
        ----------
        timeout: int
            The maximum number of nanoseconds to block. Use the function :func:`duration<cyclonedds.util.duration>`
            to write that in a human readable format.

        Returns
        -------
        int
            The number of triggered entities. This will be 0 when a timeout occurred.
        """
        ret = self._waitset_wait(self._ref, None, 0, timeout)

        if ret >= 0:
            return ret

        raise DDSException(ret, f"Occurred while waiting in {repr(self)}")

    def wait_until(self, abstime: int) -> int:
        """Block execution and wait for one of the entities in this waitset to trigger.

        Parameters
        ----------
        abstime: int
            The absolute time in nanoseconds since the start of the program (TODO CONFIRM THIS)
            to block. Use the function :func:`duration<cyclonedds.util.duration>` to write that in
            a human readable format.

        Returns
        -------
        int
            The number of triggered entities. This will be 0 when a timeout occurred.
        """
        cs = (ct.c_void_p * len(self.attached))()
        pcs = ct.cast(cs, ct.c_void_p)
        ret = self._waitset_wait_until(
            self._ref, ct.byref(pcs), len(self.attached), abstime
        )

        if ret >= 0:
            return ret

        raise DDSException(ret, f"Occurred while waiting in {repr(self)}")

    def set_trigger(self, value: bool) -> None:
        """Manually trigger a WaitSet. It is unlikely you would need this.

        Parameters
        ----------
        value: bool
            The trigger value.
        """
        ret = self._waitset_set_trigger(self._ref, value)
        if ret < 0:
            raise DDSException(ret, f"Occurred when setting trigger in {repr(self)}")

    async def wait_async(self, timeout: Optional[int] = None) -> int:
        """Asynchronously wait for a WaitSet to trigger. Use in event-loop based applications.

        Parameters
        ----------
        timeout: int, Optional = None
            Maximum number of nanoseconds to wait before returning. By default this is infinity.
        """
        timeout = timeout or dds_infinity

        loop = asyncio.get_running_loop()
        with concurrent.futures.ThreadPoolExecutor() as pool:
            return await loop.run_in_executor(pool, self.wait, timeout)


    @c_call("dds_create_waitset")
    def _create_waitset(self, domain_participant: dds_c_t.entity) -> dds_c_t.entity:
        pass

    @c_call("dds_waitset_attach")
    def _waitset_attach(
        self, waitset: dds_c_t.entity, entity: dds_c_t.entity, x: dds_c_t.attach
    ) -> dds_c_t.returnv:
        pass

    @c_call("dds_waitset_detach")
    def _waitset_detach(
        self, waitset: dds_c_t.entity, entity: dds_c_t.entity
    ) -> dds_c_t.returnv:
        pass

    @c_call("dds_waitset_wait")
    def _waitset_wait(
        self,
        waitset: dds_c_t.entity,
        xs: ct.POINTER(dds_c_t.attach),
        nxs: ct.c_size_t,
        reltimeout: dds_c_t.duration,
    ) -> dds_c_t.returnv:
        pass

    @c_call("dds_waitset_wait_until")
    def _waitset_wait_until(
        self,
        waitset: dds_c_t.entity,
        xs: ct.POINTER(dds_c_t.attach),
        nxs: ct.c_size_t,
        abstimeout: dds_c_t.duration,
    ) -> dds_c_t.returnv:
        pass

    @c_call("dds_waitset_set_trigger")
<<<<<<< HEAD
    def _waitset_set_trigger(
        self, waitset: dds_c_t.entity, value: ct.c_bool
    ) -> dds_c_t.returnv:
        pass


__all__ = [
    "DDSException",
    "Entity",
    "Qos",
    "Policy",
    "Listener",
    "DDSStatus",
    "ViewState",
    "InstanceState",
    "SampleState",
    "ReadCondition",
    "QueryCondition",
    "GuardCondition",
    "WaitSet",
]
=======
    def _waitset_set_trigger(self, waitset: dds_c_t.entity, value: ct.c_bool) -> dds_c_t.returnv:
        pass


class Statistics(DDS):
    """Statistics object for entity.

    Attributes
    ----------
    entity: Entity
        The handle of entity to which this set of statistics applies.
    opaque: int
        The internal data.
    time: datatime
        Time stamp of lastest call to `Statistics(entity).refresh()` in nanoseconds since epoch.
    count: int
        Number of key-value pairs.
    data: dict
        Data.

    Examples
    --------
    >>> Statistics(datawriter)
    >>> Statistics(datawriter).refresh()
    """

    entity: Entity
    opaque: int
    time: datetime
    count: int
    data: Dict[str, int]

    def __init__(self, entity: Entity):
        self.entity = entity
        self._c_statistics = self._create_statistics(entity._ref)
        if not self._c_statistics:
            raise DDSException(DDSException.DDS_RETCODE_ERROR, msg="Could not initialize statistics.")
        self._c_statistics = ct.cast(
            self._c_statistics, ct.POINTER(dds_c_t.stat_factory(self._c_statistics[0].count))
        )
        self._update()

    def __del__(self):
        self._delete_statistics(ct.cast(self._c_statistics, ct.POINTER(dds_c_t.statistics)))

    def _update(self):
        self.data = {}
        self.opaque = self._c_statistics[0].opaque
        self.time = self._c_statistics[0].time
        self.count = self._c_statistics[0].count
        self.kv = self._c_statistics[0].kv

        for i in range(self.count):
            name = self.kv[i].name.decode('utf8')  # ct.c_char_p
            value = None
            if self.kv[i].kind == stat_kind.DDS_STAT_KIND_UINT32:
                value = self.kv[i].u.u32
            elif self.kv[i].kind == stat_kind.DDS_STAT_KIND_UINT64:
                value = self.kv[i].u.u64
            elif self.kv[i].kind == stat_kind.DDS_STAT_KIND_LENGTHTIME:
                value = self.kv[i].u.lengthtime
            self.data[name] = value

    def refresh(self):
        """Update a previously created statistics structure with current values.

        Only the time stamp and the values (and "opaque") may change.
        The set of keys and the types of the values do not change.
        """
        self._refresh_statistics(ct.cast(self._c_statistics, ct.POINTER(dds_c_t.statistics)))
        self._c_statistics = ct.cast(self._c_statistics, ct.POINTER(dds_c_t.stat_factory(self._c_statistics[0].count)))
        self._update()

    def __str__(self):
        return f"Statistics({self.entity}, opaque={self.opaque}, time={self.time}, data={self.data})"

    @c_call("dds_create_statistics")
    def _create_statistics(self, entity: dds_c_t.entity) -> ct.POINTER(dds_c_t.statistics):
        pass

    @c_call("dds_refresh_statistics")
    def _refresh_statistics(self, stat: ct.POINTER(dds_c_t.statistics)) -> dds_c_t.returnv:
        pass

    @c_call("dds_delete_statistics")
    def _delete_statistics(self, stat: ct.POINTER(dds_c_t.statistics)) -> None:
        pass

    __repr__ = __str__


__all__ = ["DDSException", "Entity", "Qos", "Policy", "Listener", "DDSStatus", "ViewState",
           "InstanceState", "SampleState", "ReadCondition", "QueryCondition", "GuardCondition",
           "WaitSet", "Statistics"]
>>>>>>> 998bdb34
<|MERGE_RESOLUTION|>--- conflicted
+++ resolved
@@ -1878,11 +1878,97 @@
         pass
 
     @c_call("dds_waitset_set_trigger")
-<<<<<<< HEAD
     def _waitset_set_trigger(
         self, waitset: dds_c_t.entity, value: ct.c_bool
     ) -> dds_c_t.returnv:
         pass
+
+
+class Statistics(DDS):
+    """Statistics object for entity.
+
+    Attributes
+    ----------
+    entity: Entity
+        The handle of entity to which this set of statistics applies.
+    opaque: int
+        The internal data.
+    time: datatime
+        Time stamp of lastest call to `Statistics(entity).refresh()` in nanoseconds since epoch.
+    count: int
+        Number of key-value pairs.
+    data: dict
+        Data.
+
+    Examples
+    --------
+    >>> Statistics(datawriter)
+    >>> Statistics(datawriter).refresh()
+    """
+
+    entity: Entity
+    opaque: int
+    time: datetime
+    count: int
+    data: Dict[str, int]
+
+    def __init__(self, entity: Entity):
+        self.entity = entity
+        self._c_statistics = self._create_statistics(entity._ref)
+        if not self._c_statistics:
+            raise DDSException(DDSException.DDS_RETCODE_ERROR, msg="Could not initialize statistics.")
+        self._c_statistics = ct.cast(
+            self._c_statistics, ct.POINTER(dds_c_t.stat_factory(self._c_statistics[0].count))
+        )
+        self._update()
+
+    def __del__(self):
+        self._delete_statistics(ct.cast(self._c_statistics, ct.POINTER(dds_c_t.statistics)))
+
+    def _update(self):
+        self.data = {}
+        self.opaque = self._c_statistics[0].opaque
+        self.time = self._c_statistics[0].time
+        self.count = self._c_statistics[0].count
+        self.kv = self._c_statistics[0].kv
+
+        for i in range(self.count):
+            name = self.kv[i].name.decode('utf8')  # ct.c_char_p
+            value = None
+            if self.kv[i].kind == stat_kind.DDS_STAT_KIND_UINT32:
+                value = self.kv[i].u.u32
+            elif self.kv[i].kind == stat_kind.DDS_STAT_KIND_UINT64:
+                value = self.kv[i].u.u64
+            elif self.kv[i].kind == stat_kind.DDS_STAT_KIND_LENGTHTIME:
+                value = self.kv[i].u.lengthtime
+            self.data[name] = value
+
+    def refresh(self):
+        """Update a previously created statistics structure with current values.
+
+        Only the time stamp and the values (and "opaque") may change.
+        The set of keys and the types of the values do not change.
+        """
+        self._refresh_statistics(ct.cast(self._c_statistics, ct.POINTER(dds_c_t.statistics)))
+        self._c_statistics = ct.cast(self._c_statistics, ct.POINTER(dds_c_t.stat_factory(self._c_statistics[0].count)))
+        self._update()
+
+    def __str__(self):
+        return f"Statistics({self.entity}, opaque={self.opaque}, time={self.time}, data={self.data})"
+
+    @c_call("dds_create_statistics")
+    def _create_statistics(self, entity: dds_c_t.entity) -> ct.POINTER(dds_c_t.statistics):
+        pass
+
+    @c_call("dds_refresh_statistics")
+    def _refresh_statistics(self, stat: ct.POINTER(dds_c_t.statistics)) -> dds_c_t.returnv:
+        pass
+
+    @c_call("dds_delete_statistics")
+    def _delete_statistics(self, stat: ct.POINTER(dds_c_t.statistics)) -> None:
+        pass
+
+    __repr__ = __str__
 
 
 __all__ = [
@@ -1899,100 +1985,5 @@
     "QueryCondition",
     "GuardCondition",
     "WaitSet",
-]
-=======
-    def _waitset_set_trigger(self, waitset: dds_c_t.entity, value: ct.c_bool) -> dds_c_t.returnv:
-        pass
-
-
-class Statistics(DDS):
-    """Statistics object for entity.
-
-    Attributes
-    ----------
-    entity: Entity
-        The handle of entity to which this set of statistics applies.
-    opaque: int
-        The internal data.
-    time: datatime
-        Time stamp of lastest call to `Statistics(entity).refresh()` in nanoseconds since epoch.
-    count: int
-        Number of key-value pairs.
-    data: dict
-        Data.
-
-    Examples
-    --------
-    >>> Statistics(datawriter)
-    >>> Statistics(datawriter).refresh()
-    """
-
-    entity: Entity
-    opaque: int
-    time: datetime
-    count: int
-    data: Dict[str, int]
-
-    def __init__(self, entity: Entity):
-        self.entity = entity
-        self._c_statistics = self._create_statistics(entity._ref)
-        if not self._c_statistics:
-            raise DDSException(DDSException.DDS_RETCODE_ERROR, msg="Could not initialize statistics.")
-        self._c_statistics = ct.cast(
-            self._c_statistics, ct.POINTER(dds_c_t.stat_factory(self._c_statistics[0].count))
-        )
-        self._update()
-
-    def __del__(self):
-        self._delete_statistics(ct.cast(self._c_statistics, ct.POINTER(dds_c_t.statistics)))
-
-    def _update(self):
-        self.data = {}
-        self.opaque = self._c_statistics[0].opaque
-        self.time = self._c_statistics[0].time
-        self.count = self._c_statistics[0].count
-        self.kv = self._c_statistics[0].kv
-
-        for i in range(self.count):
-            name = self.kv[i].name.decode('utf8')  # ct.c_char_p
-            value = None
-            if self.kv[i].kind == stat_kind.DDS_STAT_KIND_UINT32:
-                value = self.kv[i].u.u32
-            elif self.kv[i].kind == stat_kind.DDS_STAT_KIND_UINT64:
-                value = self.kv[i].u.u64
-            elif self.kv[i].kind == stat_kind.DDS_STAT_KIND_LENGTHTIME:
-                value = self.kv[i].u.lengthtime
-            self.data[name] = value
-
-    def refresh(self):
-        """Update a previously created statistics structure with current values.
-
-        Only the time stamp and the values (and "opaque") may change.
-        The set of keys and the types of the values do not change.
-        """
-        self._refresh_statistics(ct.cast(self._c_statistics, ct.POINTER(dds_c_t.statistics)))
-        self._c_statistics = ct.cast(self._c_statistics, ct.POINTER(dds_c_t.stat_factory(self._c_statistics[0].count)))
-        self._update()
-
-    def __str__(self):
-        return f"Statistics({self.entity}, opaque={self.opaque}, time={self.time}, data={self.data})"
-
-    @c_call("dds_create_statistics")
-    def _create_statistics(self, entity: dds_c_t.entity) -> ct.POINTER(dds_c_t.statistics):
-        pass
-
-    @c_call("dds_refresh_statistics")
-    def _refresh_statistics(self, stat: ct.POINTER(dds_c_t.statistics)) -> dds_c_t.returnv:
-        pass
-
-    @c_call("dds_delete_statistics")
-    def _delete_statistics(self, stat: ct.POINTER(dds_c_t.statistics)) -> None:
-        pass
-
-    __repr__ = __str__
-
-
-__all__ = ["DDSException", "Entity", "Qos", "Policy", "Listener", "DDSStatus", "ViewState",
-           "InstanceState", "SampleState", "ReadCondition", "QueryCondition", "GuardCondition",
-           "WaitSet", "Statistics"]
->>>>>>> 998bdb34
+    "Statistics"
+]