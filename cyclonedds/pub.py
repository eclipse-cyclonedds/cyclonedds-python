--- conflicted
+++ resolved
@@ -10,20 +10,16 @@
  * SPDX-License-Identifier: EPL-2.0 OR BSD-3-Clause
 """
 
-<<<<<<< HEAD
-from typing import Optional, Union, Generic, TypeVar, TYPE_CHECKING
-=======
-from typing import Optional, Union, TYPE_CHECKING, List
+from typing import Optional, Union, Generic, TypeVar, List, TYPE_CHECKING
 import ctypes as ct
 import uuid
->>>>>>> 998bdb34
 
 from .internal import c_call, dds_c_t
 from .core import Entity, DDSException, Listener
 from .domain import DomainParticipant
 from .topic import Topic
 from .qos import _CQos, Qos, LimitedScopeQos, PublisherQos, DataWriterQos
-from .builtin import DcpsEndpoint
+from .builtin_types import DcpsEndpoint, endpoint_constructor, cqos_to_qos
 
 from cyclonedds._clayer import ddspy_write, ddspy_write_ts, ddspy_dispose, ddspy_writedispose, ddspy_writedispose_ts, \
     ddspy_dispose_handle, ddspy_dispose_handle_ts, ddspy_register_instance, ddspy_unregister_instance,   \
@@ -373,27 +369,6 @@
 
     matched_sub = property(get_matched_subscriptions)
 
-    def _make_constructors(self):
-        if self._constructor is not None:
-            return
-        
-        def endpoint_constructor(keyhash, participant_keyhash, instance_handle, topic_name, type_name, qos):
-            return DcpsEndpoint(
-                key=uuid.UUID(bytes=keyhash),
-                participant_key=uuid.UUID(bytes=participant_keyhash),
-                participant_instance_handle=instance_handle,
-                topic_name=topic_name,
-                type_name=type_name,
-                qos=qos
-            )
-
-        def cqos_to_qos(pointer):
-            p = ct.cast(pointer, dds_c_t.qos_p)
-            return _CQos.cqos_to_qos(p)
-        
-        self._constructor = endpoint_constructor
-        self._cqos = cqos_to_qos
-
     def get_matched_subscription_data(self, handle) -> Optional['cyclonedds.builtin.DcpsEndpoint']:
         """Get a description of a reader matched with the provided writer
 
@@ -407,8 +382,7 @@
         DcpsEndpoint:
             The sample of the DcpsEndpoint built-in topic.
         """
-        self._make_constructors()
-        return ddspy_get_matched_subscription_data(self._ref, handle, self._constructor, self._cqos)
+        return ddspy_get_matched_subscription_data(self._ref, handle, endpoint_constructor, cqos_to_qos)
 
     def get_liveliness_lost_status(self):
         """Get LIVELINESS_LOST status
