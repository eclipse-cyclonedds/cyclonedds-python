"""
 * Copyright(c) 2021 to 2022 ZettaScale Technology and others
 *
 * This program and the accompanying materials are made available under the
 * terms of the Eclipse Public License v. 2.0 which is available at
 * http://www.eclipse.org/legal/epl-2.0, or the Eclipse Distribution License
 * v. 1.0 which is available at
 * http://www.eclipse.org/org/documents/edl-v10.php.
 *
 * SPDX-License-Identifier: EPL-2.0 OR BSD-3-Clause
"""

import ctypes as ct
import asyncio
import concurrent.futures
<<<<<<< HEAD
from typing import AsyncGenerator, List, Optional, TypeVar, Union, Generator, Generic, TYPE_CHECKING
=======
from typing import AsyncGenerator, List, Optional, Union, Generator, TYPE_CHECKING
import uuid
from dataclasses import dataclass
>>>>>>> 998bdb34

from .core import Entity, Listener, DDSException, WaitSet, ReadCondition, SampleState, InstanceState, ViewState
from .domain import DomainParticipant
from .topic import Topic
from .internal import c_call, dds_c_t, InvalidSample
from .qos import _CQos, Qos, LimitedScopeQos, SubscriberQos, DataReaderQos
from .util import duration

from cyclonedds._clayer import ddspy_read, ddspy_take, ddspy_read_handle, ddspy_take_handle, ddspy_lookup_instance, ddspy_get_matched_publication_data


if TYPE_CHECKING:
    import cyclonedds


@dataclass
class DcpsEndpoint:
    key: uuid.UUID
    participant_key: uuid.UUID
    participant_instance_handle: int
    topic_name: str
    type_name: str
    qos: Qos


class Subscriber(Entity):
    def __init__(
            self,
            domain_participant: 'cyclonedds.domain.DomainParticipant',
            qos: Optional[Qos] = None,
            listener: Optional[Listener] = None):
        if not isinstance(domain_participant, DomainParticipant):
            raise TypeError(f"{domain_participant} is not a cyclonedds.domain.DomainParticipant.")

        if qos is not None:
            if isinstance(qos, LimitedScopeQos) and not isinstance(qos, SubscriberQos):
                raise TypeError(f"{qos} is not appropriate for a Subscriber")
            elif not isinstance(qos, Qos):
                raise TypeError(f"{qos} is not a valid qos object")

        if listener is not None:
            if not isinstance(listener, Listener):
                raise TypeError(f"{listener} is not a valid listener object.")

        cqos = _CQos.qos_to_cqos(qos) if qos else None
        try:
            super().__init__(
                self._create_subscriber(
                    domain_participant._ref,
                    cqos,
                    listener._ref if listener else None
                ),
                listener=listener
            )
        finally:
            if cqos:
                _CQos.cqos_destroy(cqos)

        self._keepalive_entities = [self.participant]

    def notify_readers(self):
        ret = self._notify_readers(self._ref)
        if ret < 0:
            raise DDSException(ret, f"Occurred while reading data in {repr(self)}")

    @c_call("dds_create_subscriber")
    def _create_subscriber(self, domain_participant: dds_c_t.entity, qos: dds_c_t.qos_p,
                           listener: dds_c_t.listener_p) -> dds_c_t.entity:
        pass

    @c_call("dds_notify_readers")
    def _notify_readers(self, subsriber: dds_c_t.entity) -> dds_c_t.returnv:
        pass


_T = TypeVar('_T')

class DataReader(Entity, Generic[_T]):
    """Subscribe to a topic and read/take the data published to it.

    All returned samples are annotated with the :class:`sample.sample_info<cyclonedds.internal.SampleInfo>` attribute.
    """

    def __init__(
            self,
            subscriber_or_participant: Union['cyclonedds.sub.Subscriber', 'cyclonedds.domain.DomainParticipant'],
            topic: Topic[_T],
            qos: Optional[Qos] = None,
            listener: Optional[Listener] = None):
        """
        Parameters
        ----------
        subscriber_or_participant: cyclonedds.sub.Subscriber, cyclonedds.domain.DomainParticipant
            The subscriber to which this reader will be added. If you supply a DomainParticipant a subscriber
            will be created for you.
        builtin_topic: cyclonedds.builtin.BuiltinTopic
            Which Builtin Topic to subscribe to. This can be one of BuiltinTopicDcpsParticipant, BuiltinTopicDcpsTopic,
            BuiltinTopicDcpsPublication or BuiltinTopicDcpsSubscription. Please note that BuiltinTopicDcpsTopic will fail if
            you built CycloneDDS without Topic Discovery.
        qos: cyclonedds.core.Qos, optional = None
            Optionally supply a Qos.
        listener: cyclonedds.core.Listener = None
            Optionally supply a Listener.
        """
        if not isinstance(subscriber_or_participant, (Subscriber, DomainParticipant)):
            raise TypeError(f"{subscriber_or_participant} is not a cyclonedds.domain.DomainParticipant"
                            " or cyclonedds.sub.Subscriber.")

        if not isinstance(topic, Topic):
            raise TypeError(f"{topic} is not a cyclonedds.topic.Topic.")

        if qos is not None:
            if isinstance(qos, LimitedScopeQos) and not isinstance(qos, DataReaderQos):
                raise TypeError(f"{qos} is not appropriate for a DataReader")
            elif not isinstance(qos, Qos):
                raise TypeError(f"{qos} is not a valid qos object")

        if listener is not None:
            if not isinstance(listener, Listener):
                raise TypeError(f"{listener} is not a valid listener object.")

        cqos = _CQos.qos_to_cqos(qos) if qos else None
        try:
            super().__init__(
                self._create_reader(
                    subscriber_or_participant._ref,
                    topic._ref,
                    cqos,
                    listener._ref if listener else None
                ),
                listener=listener
            )
        finally:
            if cqos:
                _CQos.cqos_destroy(cqos)
        self._topic = topic
        self._topic_ref = topic._ref
        self._next_condition = None
        self._keepalive_entities = [self.subscriber, topic]
        self._constructor = None

    @property
    def topic(self) -> Topic[_T]:
        return self._topic

    def read(self, N: int = 1, condition: Entity = None, instance_handle: int = None) -> List[_T]:
        """Read a maximum of N samples, non-blocking. Optionally use a read/query-condition to select which samples
        you are interested in.

        Reading samples does not remove them from the :class:`DataReader's<DataReader>` receive queue. So read
        methods may return the same sample in multiple calls.

        Parameters
        ----------
        N: int
            The maximum number of samples to read.
        condition: cyclonedds.core.ReadCondition, cyclonedds.core.QueryCondition, optional
            Only read samples that satisfy the supplied condition.

        Raises
        ------
        DDSException
            If any error code is returned by the DDS API it is converted into an exception.
        """
        if instance_handle is not None:
            ret = ddspy_read_handle(condition._ref if condition else self._ref, N, instance_handle)
        else:
            ret = ddspy_read(condition._ref if condition else self._ref, N)

        if type(ret) == int:
            raise DDSException(ret, f"Occurred while reading data in {repr(self)}")

        samples = []
        for (data, info) in ret:
            if info.valid_data:
                samples.append(self._topic.data_type.deserialize(data))
                samples[-1].sample_info = info
            else:
                samples.append(InvalidSample(self._topic.data_type.deserialize_key(data), info))
        return samples

    def take(self, N: int = 1, condition: Entity = None, instance_handle: int = None) -> List[_T]:
        """Take a maximum of N samples, non-blocking. Optionally use a read/query-condition to select which samples
        you are interested in.

        Taking samples removes them from the :class:`DataReader's<DataReader>` receive queue. So take methods will
        not return the same sample more than once.

        Parameters
        ----------
        N: int
            The maximum number of samples to read.
        condition: cyclonedds.core.ReadCondition, cyclonedds.core.QueryCondition, optional
            Only take samples that satisfy the supplied condition.

        Raises
        ------
        DDSException
            If any error code is returned by the DDS API it is converted into an exception.
        """
        if instance_handle is not None:
            ret = ddspy_take_handle(condition._ref if condition else self._ref, N, instance_handle)
        else:
            ret = ddspy_take(condition._ref if condition else self._ref, N)

        if type(ret) == int:
            raise DDSException(ret, f"Occurred while taking data in {repr(self)}")

        samples = []
        for (data, info) in ret:
            if info.valid_data:
                samples.append(self._topic.data_type.deserialize(data))
                samples[-1].sample_info = info
            else:
                samples.append(InvalidSample(self._topic.data_type.deserialize_key(data), info))
        return samples

    def read_next(self) -> Optional[_T]:
        """Shortcut method to read exactly one sample or return None.

        Raises
        ------
        DDSException
            If any error code is returned by the DDS API it is converted into an exception.
        """
        self._next_condition = self._next_condition or \
            ReadCondition(self, ViewState.Any | SampleState.NotRead | InstanceState.Alive)
        samples = self.read(condition=self._next_condition)
        if samples:
            return samples[0]
        return None

    def take_next(self) -> Optional[_T]:
        """Shortcut method to take exactly one sample or return None.

        Raises
        ------
        DDSException
            If any error code is returned by the DDS API it is converted into an exception.
        """
        self._next_condition = self._next_condition or \
            ReadCondition(self, ViewState.Any | SampleState.NotRead | InstanceState.Alive)
        samples = self.take(condition=self._next_condition)
        if samples:
            return samples[0]
        return None

    def read_iter(self, condition=None, timeout: int = None) -> Generator[_T, None, None]:
        """Shortcut method to iterate reading samples. Iteration will stop once the timeout you supply expires.
        Every time a sample is received the timeout is reset.

        Raises
        ------
        DDSException
            If any error code is returned by the DDS API it is converted into an exception.
        """
        waitset = WaitSet(self.participant)
        condition = condition or ReadCondition(self, ViewState.Any | InstanceState.Alive | SampleState.NotRead)
        waitset.attach(condition)
        timeout = timeout or duration(weeks=99999)

        while True:
            while True:
                a = self.read(condition=condition)
                if not a:
                    break
                yield a[0]
            if waitset.wait(timeout) == 0:
                break

    def read_one(self, condition=None, timeout: int = None) -> _T:
        """Shortcut method to block and take exactly one sample or raise a timeout"""
        sample = next(self.read_iter(condition=condition, timeout=timeout))
        if sample is None:
            raise TimeoutError()
        return sample

    def take_iter(self, condition=None, timeout: int = None) -> Generator[_T, None, None]:
        """Shortcut method to iterate taking samples. Iteration will stop once the timeout you supply expires.
        Every time a sample is received the timeout is reset.

        Raises
        ------
        DDSException
            If any error code is returned by the DDS API it is converted into an exception.
        """
        waitset = WaitSet(self.participant)
        condition = condition or ReadCondition(self, ViewState.Any | InstanceState.Alive | SampleState.NotRead)
        waitset.attach(condition)
        timeout = timeout or duration(weeks=99999)

        while True:
            while True:
                a = self.take(condition=condition)
                if not a:
                    break
                yield a[0]
            if waitset.wait(timeout) == 0:
                break

    def take_one(self, condition=None, timeout: int = None) -> _T:
        """Shortcut method to block and take exactly one sample or raise a timeout"""
        sample = next(self.take_iter(condition=condition, timeout=timeout))
        if sample is None:
            raise TimeoutError()
        return sample

    async def read_aiter(self, condition=None, timeout: int = None) -> AsyncGenerator[_T, None]:
        """Shortcut method to async iterate reading samples. Iteration will stop once the timeout you supply expires.
        Every time a sample is received the timeout is reset.

        Raises
        ------
        DDSException
            If any error code is returned by the DDS API it is converted into an exception.
        """
        waitset = WaitSet(self.participant)
        condition = condition or ReadCondition(self, ViewState.Any | InstanceState.Alive | SampleState.NotRead)
        waitset.attach(condition)
        timeout = timeout or duration(weeks=99999)

        loop = asyncio.get_running_loop()
        with concurrent.futures.ThreadPoolExecutor() as pool:
            while True:
                while True:
                    a = self.read(condition=condition)
                    if not a:
                        break
                    yield a[0]
                result = await loop.run_in_executor(pool, waitset.wait, timeout)
                if result == 0:
                    break

    async def take_aiter(self, condition=None, timeout: int = None) -> AsyncGenerator[_T, None]:
        """Shortcut method to async iterate taking samples. Iteration will stop once the timeout you supply expires.
        Every time a sample is received the timeout is reset.

        Raises
        ------
        DDSException
            If any error code is returned by the DDS API it is converted into an exception.
        """
        waitset = WaitSet(self.participant)
        condition = condition or ReadCondition(self, ViewState.Any | InstanceState.Alive | SampleState.NotRead)
        waitset.attach(condition)
        timeout = timeout or duration(weeks=99999)

        loop = asyncio.get_running_loop()
        with concurrent.futures.ThreadPoolExecutor() as pool:
            while True:
                while True:
                    a = self.take(condition=condition)
                    if not a:
                        break
                    yield a[0]
                result = await loop.run_in_executor(pool, waitset.wait, timeout)
                if result == 0:
                    break

    def wait_for_historical_data(self, timeout: int) -> bool:
        ret = self._wait_for_historical_data(self._ref, timeout)

        if ret == 0:
            return True
        elif ret == DDSException.DDS_RETCODE_TIMEOUT:
            return False
        raise DDSException(ret, f"Occured while waiting for historical data in {repr(self)}")

    def lookup_instance(self, sample: _T) -> Optional[int]:
        ret = ddspy_lookup_instance(self._ref, sample.serialize_key())
        if ret < 0:
            raise DDSException(ret, f"Occurred while lookup up instance from {repr(self)}")
        if ret == 0:
            return None
        return ret

    def get_matched_publications(self) -> List[int]:
        """Get instance handles of the data writers matching a reader.

        Raises
        ------
            DDSException: When the number of matching writers < 0.

        Returns
        -------
        List[int]:
            A list of instance handles of the matching data writers.
        """
        num_matched_pub = self._get_matched_publications(self._ref, None, 0)
        if num_matched_pub < 0:
            raise DDSException(num_matched_pub, f"Occurred when getting the number of matched publications of {repr(self)}")
        if num_matched_pub == 0:
            return []

        matched_pub_list = (dds_c_t.instance_handle * int(num_matched_pub))()
        matched_pub_list_pt = ct.cast(matched_pub_list, ct.POINTER(dds_c_t.instance_handle))

        ret = self._get_matched_publications(self._ref, matched_pub_list_pt, num_matched_pub)
        if ret >= 0:
            return [matched_pub_list[i] for i in range(ret)]

        raise DDSException(ret, f"Occurred when getting the matched publications of {repr(self)}")

    matched_pub = property(get_matched_publications)

    def _make_constructors(self):
        if self._constructor is not None:
            return
        
        def endpoint_constructor(keyhash, participant_keyhash, instance_handle, topic_name, type_name, qos):
            return DcpsEndpoint(
                key=uuid.UUID(bytes=keyhash),
                participant_key=uuid.UUID(bytes=participant_keyhash),
                participant_instance_handle=instance_handle,
                topic_name=topic_name,
                type_name=type_name,
                qos=qos
            )

        def cqos_to_qos(pointer):
            p = ct.cast(pointer, dds_c_t.qos_p)
            return _CQos.cqos_to_qos(p)
        
        self._constructor = endpoint_constructor
        self._cqos = cqos_to_qos

    def get_matched_publication_data(self, handle) -> Optional['cyclonedds.builtin.DcpsEndpoint']:
        """Get a description of a writer matched with the provided reader.

        Parameters
        ----------
        handle: Int
            The instance handle of a writer.

        Returns
        -------
        DcpsEndpoint:
            The sample of the DcpsEndpoint built-in topic.
        """
        self._make_constructors()
        return ddspy_get_matched_publication_data(self._ref, handle, self._constructor, self._cqos)

    def get_liveliness_changed_status(self):
        """Get LIVELINESS_CHANGED status

        Raises
        ------
        DDSException

        Returns
        -------
        liveness_changed_status:
            The class 'liveness_changed_status' value.
        """
        status = dds_c_t.liveliness_changed_status()
        ret = self._get_liveliness_changed_status(self._ref, ct.byref(status))
        if ret == 0:
            return status
        raise DDSException(ret, f"Occurred when getting the liveliness changed status for {repr(self)}")

    def get_requested_deadline_missed_status(self):
        """Get REQUESTED DEALINE MISSED status

        Raises
        ------
        DDSException

        Returns
        -------
        requested_deadline_missed_status:
            The class 'requested_deadline_missed_status' value.
        """
        status = dds_c_t.requested_deadline_missed_status()
        ret = self._get_requested_deadline_missed_status(self._ref, ct.byref(status))
        if ret == 0:
            return status
        raise DDSException(ret, f"Occurred when getting the requested deadline missed status for {repr(self)}")

    def get_requested_incompatible_qos_status(self):
        """Get REQUESTED INCOMPATIBLE QOS status

        Raises
        ------
        DDSException

        Returns
        -------
        requested_incompatible_qos_status:
            The class 'requested_incompatible_qos_status' value.
        """
        status = dds_c_t.requested_incompatible_qos_status()
        ret = self._get_requested_incompatible_qos_status(self._ref, ct.byref(status))
        if ret == 0:
            return status
        raise DDSException(ret, f"Occurred when getting the requested incompatible qos status for {repr(self)}")

    def get_sample_lost_status(self):
        """Get SAMPLE LOST status

        Raises
        ------
        DDSException

        Returns
        -------
        sample_lost_status:
            The class 'sample_lost_status' value.
        """
        status = dds_c_t.sample_lost_status()
        ret = self._get_sample_lost_status(self._ref, ct.byref(status))
        if ret == 0:
            return status
        raise DDSException(ret, f"Occurred when getting the sample lost status for {repr(self)}")

    def get_sample_rejected_status(self):
        """Get SAMPLE REJECTED status

        Raises
        ------
        DDSException

        Returns
        -------
        sample_rejected_status:
            The class 'sample_rejected_status' value.
        """
        status = dds_c_t.sample_rejected_status()
        ret = self._get_sample_rejected_status(self._ref, ct.byref(status))
        if ret == 0:
            return status
        raise DDSException(ret, f"Occurred when getting the sample rejected status for {repr(self)}")

    def get_subscription_matched_status(self):
        """Get SUBSCRIPTION MATCHED status

        Raises
        ------
        DDSException

        Returns
        -------
        subscription_matched_status:
            The class 'subscription_matched_status' value.
        """
        status = dds_c_t.subscription_matched_status()
        ret = self._get_subscription_matched_status(self._ref, ct.byref(status))
        if ret == 0:
            return status
        raise DDSException(ret, f"Occurred when getting the subscription matched status for {repr(self)}")

    @c_call("dds_create_reader")
    def _create_reader(self, subscriber: dds_c_t.entity, topic: dds_c_t.entity, qos: dds_c_t.qos_p,
                       listener: dds_c_t.listener_p) -> dds_c_t.entity:
        pass

    @c_call("dds_reader_wait_for_historical_data")
    def _wait_for_historical_data(self, reader: dds_c_t.entity, max_wait: dds_c_t.duration) -> dds_c_t.returnv:
        pass

    @c_call("dds_get_matched_publications")
    def _get_matched_publications(self, reader: dds_c_t.entity, handle: ct.POINTER(dds_c_t.instance_handle),
                                  size: ct.c_size_t) -> dds_c_t.returnv:
        pass

    @c_call("dds_get_liveliness_changed_status")
    def _get_liveliness_changed_status(self, reader: dds_c_t.entity, status: ct.POINTER(dds_c_t.liveliness_changed_status)) -> dds_c_t.returnv:
        pass

    @c_call("dds_get_requested_deadline_missed_status")
    def _get_requested_deadline_missed_status(self, reader: dds_c_t.entity, status: ct.POINTER(dds_c_t.requested_deadline_missed_status)) -> dds_c_t.returnv:
        pass

    @c_call("dds_get_requested_incompatible_qos_status")
    def _get_requested_incompatible_qos_status(self, reader: dds_c_t.entity, status: ct.POINTER(dds_c_t.requested_incompatible_qos_status)) -> dds_c_t.returnv:
        pass

    @c_call("dds_get_sample_lost_status")
    def _get_sample_lost_status(self, reader: dds_c_t.entity, status: ct.POINTER(dds_c_t.sample_lost_status)) -> dds_c_t.returnv:
        pass

    @c_call("dds_get_sample_rejected_status")
    def _get_sample_rejected_status(self, reader: dds_c_t.entity, status: ct.POINTER(dds_c_t.sample_rejected_status)) -> dds_c_t.returnv:
        pass

    @c_call("dds_get_subscription_matched_status")
    def _get_subscription_matched_status(self, reader: dds_c_t.entity, status: ct.POINTER(dds_c_t.subscription_matched_status)) -> dds_c_t.returnv:
        pass

__all__ = ["Subscriber", "DataReader"]<|MERGE_RESOLUTION|>--- conflicted
+++ resolved
@@ -13,13 +13,8 @@
 import ctypes as ct
 import asyncio
 import concurrent.futures
-<<<<<<< HEAD
 from typing import AsyncGenerator, List, Optional, TypeVar, Union, Generator, Generic, TYPE_CHECKING
-=======
-from typing import AsyncGenerator, List, Optional, Union, Generator, TYPE_CHECKING
 import uuid
-from dataclasses import dataclass
->>>>>>> 998bdb34
 
 from .core import Entity, Listener, DDSException, WaitSet, ReadCondition, SampleState, InstanceState, ViewState
 from .domain import DomainParticipant
@@ -27,22 +22,13 @@
 from .internal import c_call, dds_c_t, InvalidSample
 from .qos import _CQos, Qos, LimitedScopeQos, SubscriberQos, DataReaderQos
 from .util import duration
+from .builtin_types import DcpsEndpoint, endpoint_constructor, cqos_to_qos
 
 from cyclonedds._clayer import ddspy_read, ddspy_take, ddspy_read_handle, ddspy_take_handle, ddspy_lookup_instance, ddspy_get_matched_publication_data
 
 
 if TYPE_CHECKING:
     import cyclonedds
-
-
-@dataclass
-class DcpsEndpoint:
-    key: uuid.UUID
-    participant_key: uuid.UUID
-    participant_instance_handle: int
-    topic_name: str
-    type_name: str
-    qos: Qos
 
 
 class Subscriber(Entity):
@@ -425,27 +411,6 @@
 
     matched_pub = property(get_matched_publications)
 
-    def _make_constructors(self):
-        if self._constructor is not None:
-            return
-        
-        def endpoint_constructor(keyhash, participant_keyhash, instance_handle, topic_name, type_name, qos):
-            return DcpsEndpoint(
-                key=uuid.UUID(bytes=keyhash),
-                participant_key=uuid.UUID(bytes=participant_keyhash),
-                participant_instance_handle=instance_handle,
-                topic_name=topic_name,
-                type_name=type_name,
-                qos=qos
-            )
-
-        def cqos_to_qos(pointer):
-            p = ct.cast(pointer, dds_c_t.qos_p)
-            return _CQos.cqos_to_qos(p)
-        
-        self._constructor = endpoint_constructor
-        self._cqos = cqos_to_qos
-
     def get_matched_publication_data(self, handle) -> Optional['cyclonedds.builtin.DcpsEndpoint']:
         """Get a description of a writer matched with the provided reader.
 
@@ -459,8 +424,7 @@
         DcpsEndpoint:
             The sample of the DcpsEndpoint built-in topic.
         """
-        self._make_constructors()
-        return ddspy_get_matched_publication_data(self._ref, handle, self._constructor, self._cqos)
+        return ddspy_get_matched_publication_data(self._ref, handle, endpoint_constructor, cqos_to_qos)
 
     def get_liveliness_changed_status(self):
         """Get LIVELINESS_CHANGED status
