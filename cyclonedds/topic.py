--- conflicted
+++ resolved
@@ -11,11 +11,7 @@
 """
 
 import ctypes as ct
-<<<<<<< HEAD
-from typing import Union, AnyStr, Optional, Generic, Type, TypeVar, TYPE_CHECKING
-=======
-from typing import Any, AnyStr, Callable, Optional, TYPE_CHECKING
->>>>>>> 998bdb34
+from typing import Union, AnyStr, Callable, Optional, Generic, Type, TypeVar, TYPE_CHECKING
 
 from .internal import DDS, c_call, c_callable, dds_c_t
 from .core import Entity, DDSException, Listener
@@ -29,23 +25,18 @@
     import cyclonedds
 
 
-<<<<<<< HEAD
 _S = TypeVar("_S", bound=Union[IdlStruct, IdlUnion])
 
-class Topic(Entity, Generic[_S]):
-=======
 class Sample(ct.Structure):
     _fields_ = [
         ('usample', ct.c_void_p),
         ('usample_size', ct.c_size_t)
     ]
 
-
 _filter_fn = c_callable(ct.c_bool, [ct.POINTER(Sample), ct.c_void_p])
 
 
-class Topic(Entity):
->>>>>>> 998bdb34
+class Topic(Entity, Generic[_S]):
     """Representing a Topic"""
 
     def __init__(
