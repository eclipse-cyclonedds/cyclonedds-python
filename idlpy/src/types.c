/*
 * Copyright(c) 2021 ZettaScale Technology and others
 *
 * This program and the accompanying materials are made available under the
 * terms of the Eclipse Public License v. 2.0 which is available at
 * http://www.eclipse.org/legal/epl-2.0, or the Eclipse Distribution License
 * v. 1.0 which is available at
 * http://www.eclipse.org/org/documents/edl-v10.php.
 *
 * SPDX-License-Identifier: EPL-2.0 OR BSD-3-Clause
 */
#include <assert.h>
#include <errno.h>
#include <stdint.h>
#include <stdio.h>
#include <stdlib.h>
#include <string.h>
#include <inttypes.h>

#include "idl/stream.h"
#include "idl/string.h"
#include "idl/processor.h"

#include "context.h"
#include "naming.h"
#include "types.h"


static char *
format_literal(
    idlpy_ctx ctx,
    const idl_literal_t *literal)
{
    char *ret;
    idl_type_t type;

    switch ((type = idl_type(literal)))
    {
    case IDL_CHAR:
        idl_asprintf(&ret, "'%c'", literal->value.chr);
        break;
    case IDL_WCHAR:
        idl_asprintf(&ret, "None");
        break;
    case IDL_BOOL:
        idl_asprintf(&ret, "%s", literal->value.bln ? "True" : "False");
        break;
    case IDL_INT8:
        idl_asprintf(&ret, "%" PRId8, literal->value.int8);
        break;
    case IDL_OCTET:
    case IDL_UINT8:
        idl_asprintf(&ret, "%" PRIu8, literal->value.uint8);
        break;
    case IDL_SHORT:
    case IDL_INT16:
        idl_asprintf(&ret, "%" PRId16, literal->value.int16);
        break;
    case IDL_USHORT:
    case IDL_UINT16:
        idl_asprintf(&ret, "%" PRIu16, literal->value.uint16);
        break;
    case IDL_LONG:
    case IDL_INT32:
        idl_asprintf(&ret, "%" PRId32, literal->value.int32);
        break;
    case IDL_ULONG:
    case IDL_UINT32:
        idl_asprintf(&ret, "%" PRIu32, literal->value.uint32);
        break;
    case IDL_LLONG:
    case IDL_INT64:
        idl_asprintf(&ret, "%" PRId64, literal->value.int64);
        break;
    case IDL_ULLONG:
    case IDL_UINT64:
        idl_asprintf(&ret, "%" PRIu64, literal->value.uint64);
        break;
    case IDL_FLOAT:
        idl_asprintf(&ret, "%.6f", literal->value.flt);
        break;
    case IDL_DOUBLE:
        idl_asprintf(&ret, "%f", literal->value.dbl);
        break;
    case IDL_LDOUBLE:
        idl_asprintf(&ret, "%Lf", literal->value.ldbl);
        break;
    case IDL_STRING:
        idl_asprintf(&ret, "\"%s\"", literal->value.str);
        break;
    case IDL_ENUM:
        idl_asprintf(&ret, "%s.%s", idl_identifier(idl_parent(literal)), idl_identifier(literal));
        break;
    default:
        assert(0);
    }
    return ret;
}

static idl_retcode_t
emit_module(
    const idl_pstate_t *pstate,
    bool revisit,
    const idl_path_t *path,
    const void *node,
    void *user_data)
{
    idlpy_ctx ctx = (idlpy_ctx)user_data;
    idl_retcode_t ret = IDL_RETCODE_NO_MEMORY;

    if (!revisit)
    {

        //Reserved Python keywords support (Issue 105)
        const char *name = idlpy_identifier(node);
        
        ret = idlpy_ctx_enter_module(ctx, name);
        ///////////////////////////
    }
    else
    {
        ret = idlpy_ctx_exit_module(ctx);
    }

    (void)pstate;
    (void)path;

    return ret;
}

/* members with multiple declarators result in multiple members */
static idl_retcode_t
emit_field(
    const idl_pstate_t *pstate,
    bool revisit,
    const idl_path_t *path,
    const void *node,
    void *user_data)
{
    idlpy_ctx ctx = (idlpy_ctx)user_data;
    const void *parent = idl_parent(node);

    //Reserved Python keywords support (Issue 105)
    const char *name = idlpy_identifier(node);
    ////////////////////////////
    const void* type_spec;

    if (idl_is_array(node))
        type_spec = node;
    else
        type_spec = idl_type_spec(node);

    char *type = typename(ctx, type_spec);

    if (idl_is_default_case(parent)) {
        char *ctype;
        idl_asprintf(&ctype, "types.default[%s]", type);
        free(type);
        type = ctype;
    }
    else if (idl_is_case(parent)) {

        const idl_case_t *mycase = (const idl_case_t*) parent;
        char *ctype, *labels = idl_strdup("");
        idl_case_label_t* label = (idl_case_label_t*) mycase->labels;
        const char *comma = "";

        for (; label; label = idl_next(label)) {
            char *formatted = format_literal(ctx, label->const_expr);
            char *nlabels;
            idl_asprintf(&nlabels, "%s%s%s", labels, comma, formatted);
            free(labels);
            free(formatted);
            labels = nlabels;
            comma = ", ";
        }

        idl_asprintf(&ctype, "types.case[[%s], %s]", labels, type);
        free(type);
        free(labels);
        type = ctype;
    }

    if (idl_is_member(parent)) {

        const idl_member_t *member = (const idl_member_t*) parent;

        if (member->optional.annotation && member->optional.value) {
            char *optional_wrapped_type;
            idl_asprintf(&optional_wrapped_type, "Optional[%s]", type);
            free(type);
            type = optional_wrapped_type;
        }
    }

    
    idlpy_ctx_printf(ctx, "\n    %s: %s", name, type);

    //Reserved Python keywords support (Issue 105)
    if (name != idlpy_identifier(node)) {
        idlpy_ctx_printf(ctx, "\n    annotate.member_name(\"%s\",\"%s\")", name, idlpy_identifier(node));
    }
    /////////////////////

    if (idl_is_member(parent)) {

        const idl_member_t *member = (const idl_member_t*) parent;

        if (!pstate->keylists && member->key.annotation && member->key.value) {
            idlpy_ctx_printf(ctx, "\n    annotate.key(\"%s\")", name);
        }

        if (member->external.annotation && member->external.value) {
            idlpy_ctx_printf(ctx, "\n    annotate.external(\"%s\")", name);
        }

        bool hash_id_set = false;
        for (idl_annotation_appl_t *a = ((idl_node_t *) member)->annotations; a; a = idl_next (a)) {
            if (!strcmp (a->annotation->name->identifier, "hashid")) {
                hash_id_set = true;
                if (a->parameters) {

                    idlpy_ctx_printf(ctx, "\n    annotate.member_hash_id(\"%s\", \"%s\")",
                        name,
                        ((const idl_literal_t *)a->parameters->const_expr)->value.str
                    );
                } else {
                    idlpy_ctx_printf(ctx, "\n    annotate.member_hash_id(\"%s\")",
                        name
                    );
                }
            }
        // FIXME: implement unit, min, max
        }

        if (!hash_id_set && member->declarators->id.annotation != NULL) {
            idlpy_ctx_printf(ctx, "\n    annotate.member_id(\"%s\", %" PRIu32 ")",
                name,
                member->declarators->id.value
            );
        }
    }

    free(type);
    (void)pstate;
    (void)revisit;
    (void)path;

    idlpy_ctx_emit_field(ctx);

    return IDL_RETCODE_OK;
}

static void struct_decoration(idlpy_ctx ctx, const void *node)
{
    idl_struct_t *_struct = (idl_struct_t *)node;

    idlpy_ctx_printf(ctx, "\n@dataclass\n");

    if (_struct->keylist)
    {
        idlpy_ctx_printf(ctx, "@annotate.keylist([");

        idl_key_t *key = _struct->keylist->keys;

        if (key)
        {
            //Reserved Python keywords support (Issue 105)
            const char *nameKey = filter_python_keywords(key->field_name->identifier);

            idlpy_ctx_printf(ctx, "\"%s\"", nameKey);
            ////////////////////

            key++;
        }

        while (key)
        {
            //Reserved Python keywords support (Issue 105)
            const char *nameKey = filter_python_keywords(key->field_name->identifier);

            idlpy_ctx_printf(ctx, ", \"%s\"", nameKey);
            ////////////////////
            
            key++;
        }

        idlpy_ctx_printf(ctx, "])\n");
    }

    switch (_struct->extensibility.value)
    {
    case IDL_FINAL:
        idlpy_ctx_printf(ctx, "@annotate.final\n");
        break;
    case IDL_APPENDABLE:
        idlpy_ctx_printf(ctx, "@annotate.appendable\n");
        break;
    case IDL_MUTABLE:
        idlpy_ctx_printf(ctx, "@annotate.mutable\n");
        break;
    default:
        break;
    }

    switch (_struct->autoid.value)
    {
    case IDL_HASH:
        idlpy_ctx_printf(ctx, "@annotate.autoid(\"hash\")\n");
        break;
    case IDL_SEQUENTIAL:
        idlpy_ctx_printf(ctx, "@annotate.autoid(\"sequential\")\n");
        break;
    default:
        break;
    }

    if (_struct->nested.value)
    {
        idlpy_ctx_printf(ctx, "@annotate.nested\n");
    }
}

static idl_retcode_t
emit_struct(
    const idl_pstate_t *pstate,
    bool revisit,
    const idl_path_t *path,
    const void *node,
    void *user_data)
{
    idlpy_ctx ctx = (idlpy_ctx)user_data;
    idl_retcode_t ret = IDL_RETCODE_NO_MEMORY;
    char* inherit_from = NULL;
    idl_struct_t* struct_v = (idl_struct_t*) node;

    if (!revisit)
    {

<<<<<<< HEAD
        if (struct_v->inherit_spec) {
            inherit_from = relative_or_imported_struct_name_nonquoted(ctx, struct_v->inherit_spec->base);
        }

        idlpy_ctx_enter_entity(ctx, idl_identifier(node));
        struct_decoration(ctx, node);
        char *fullname = idl_full_typename(node);
        idlpy_ctx_printf(ctx, "class %s(%s, typename=\"%s\"):", idl_identifier(node), inherit_from != NULL ? inherit_from : "idl.IdlStruct", fullname);
=======
        //Reserved Python keywords support (Issue 105)
        const char *name = idlpy_identifier(node);
        ///////////////////////////

        idlpy_ctx_enter_entity(ctx, name);
        struct_decoration(ctx, node);
        char *fullname = idl_full_typename(node);
        idlpy_ctx_printf(ctx, "class %s(idl.IdlStruct, typename=\"%s\"):", name, fullname);
>>>>>>> a2f3b282
        free(fullname);
        ret = IDL_VISIT_REVISIT;
    }
    else
    {
        if (!idlpy_ctx_did_emit_field(ctx)) {
            idlpy_ctx_printf(ctx, "\n    pass");
        }
        idlpy_ctx_printf(ctx, "\n\n");
        idlpy_ctx_exit_entity(ctx);
        ret = IDL_RETCODE_OK;
    }

    if (inherit_from)
        free(inherit_from);

    (void)pstate;
    (void)path;

    return ret;
}

static idl_retcode_t
emit_bitmask(
    const idl_pstate_t *pstate,
    bool revisit,
    const idl_path_t *path,
    const void *node,
    void *user_data)
{
    idlpy_ctx ctx = (idlpy_ctx)user_data;
    idl_bitmask_t *bitmask = (idl_bitmask_t*) node;

    idlpy_ctx_enter_entity(ctx, idl_identifier(bitmask));

    idlpy_ctx_printf(ctx, "\n@dataclass\n");

    if (bitmask->bit_bound.annotation) {
        idlpy_ctx_printf(ctx, "@annotate.bit_bound(%" PRIu16 ")\n", bitmask->bit_bound.value);
    }

    if (bitmask->extensibility.annotation) {
        switch (bitmask->extensibility.value)
        {
        case IDL_FINAL:
            idlpy_ctx_printf(ctx, "@annotate.final\n");
            break;
        case IDL_APPENDABLE:
            idlpy_ctx_printf(ctx, "@annotate.appendable\n");
            break;
        default:
            // According to the spec a Bitmask Type extensibility_kind is always FINAL or APPENDABLE
            assert(0);
            break;
        }
    }

    //Reserved Python keywords support (Issue 105)
    const char *name = idlpy_identifier(node);
    //////////////////////////

    char *fullname = idl_full_typename(node);
    idlpy_ctx_printf(ctx, "class %s(idl.IdlBitmask, typename=\"%s\"):", name, fullname);
    free(fullname);

    for(idl_bit_value_t *v = bitmask->bit_values; v; v = idl_next(v)) {

        //Reserved Python keywords support (Issue 105)
        const char *name = idlpy_identifier(v);
        //////////////////////////
        idlpy_ctx_printf(ctx, "\n    %s: bool = False", name);

        if (v->position.annotation)
            idlpy_ctx_printf(ctx, "\n    annotate.position(\"%s\", %" PRIu16 ")", idl_identifier(v), v->position.value);
    }

    if (bitmask->bit_values == NULL) {
        idlpy_ctx_printf(ctx, "\n    pass");
    }

    idlpy_ctx_printf(ctx, "\n\n");

    idlpy_ctx_exit_entity(ctx);

    (void)pstate;
    (void)path;

    return IDL_RETCODE_OK;
}

static void union_decoration(idlpy_ctx ctx, const void *node)
{
    idl_union_t *_union = (idl_union_t *)node;

    switch (_union->extensibility.value)
    {
    case IDL_FINAL:
        idlpy_ctx_printf(ctx, "@annotate.final\n");
        break;
    case IDL_APPENDABLE:
        idlpy_ctx_printf(ctx, "@annotate.appendable\n");
        break;
    case IDL_MUTABLE:
        idlpy_ctx_printf(ctx, "@annotate.mutable\n");
        break;
    default:
        break;
    }

    if (_union->nested.value)
    {
        idlpy_ctx_printf(ctx, "@annotate.nested\n");
    }
}

static idl_retcode_t
emit_union(
    const idl_pstate_t *pstate,
    bool revisit,
    const idl_path_t *path,
    const void *node,
    void *user_data)
{
    idlpy_ctx ctx = (idlpy_ctx)user_data;
    idl_retcode_t ret = IDL_RETCODE_NO_MEMORY;

    if (!revisit)
    {
        char *discriminator;
        idl_type_spec_t* discriminator_spec = (idl_type_spec_t*) ((idl_union_t *)node)->switch_type_spec->type_spec;

        if (idl_is_enum(discriminator_spec)) {
            idl_enum_t* enum_ = (idl_enum_t*) discriminator_spec;
            discriminator = idl_strdup(enum_->name->identifier);
        }
        else {
            discriminator = typename(ctx, (void*) discriminator_spec);
        }

        if (discriminator == NULL)
            return ret;

        idlpy_ctx_enter_entity(ctx, idl_identifier(node));
        idlpy_ctx_printf(ctx, "\n\n");
        union_decoration(ctx, node);
        char* fullname = idl_full_typename(node);

        //Reserved Python keywords support (Issue 105)
        const char *nameUnion = idlpy_identifier(node);

        idlpy_ctx_printf(ctx,
            "class %s(idl.IdlUnion, discriminator=%s, discriminator_is_key=%s, typename=\"%s\"):",
            nameUnion,
            discriminator,
            ((idl_union_t *)node)->switch_type_spec->key.value ? "True": "False",
            fullname
        );
        ///////////////////

        free(fullname);
        ret = IDL_VISIT_REVISIT;
        free(discriminator);
    }
    else
    {
        if (!idlpy_ctx_did_emit_field(ctx)) {
            idlpy_ctx_printf(ctx, "\n    pass");
        }
        idlpy_ctx_printf(ctx, "\n\n");
        idlpy_ctx_exit_entity(ctx);
        ret = IDL_RETCODE_OK;
    }

    (void)pstate;
    (void)path;

    return ret;
}

static idl_retcode_t
expand_typedef(
    idlpy_ctx ctx,
    const idl_declarator_t *declarator)
{
    char *type = NULL;
    const char *name = idl_identifier(declarator);
    char* absname = absolute_name(ctx, (void*) declarator);
    const idl_type_spec_t *type_spec = idl_type_spec(declarator);;

    /*
        There are two distinct possibilities:
        typedef char foo; typedef -> declarator -> char type
        typedef char foo[2]; typedef -> array declarator -> declarator -> char type
        This might be convinient for C, but we really need those array decls and decls swapped
     */

    idlpy_ctx_enter_entity(ctx, name);
    type = typename(ctx, type_spec);

    if (idl_is_array(declarator)) {
        // wrap _type_ in array descriptor
        const idl_const_expr_t* const_expr = declarator->const_expr;

        /* iterate backwards through the list so that the last entries in the list
            are the innermost arrays */
        for (const idl_const_expr_t *ce = const_expr; ce; ce = idl_next(ce))
            const_expr = ce;

        for (const idl_const_expr_t *ce = const_expr; ce; ce = idl_previous(ce)) {
            uint32_t dim = ((const idl_literal_t *)ce)->value.uint32;
            char *res;
            idl_asprintf(&res, "types.array[%s, %"PRIu32"]", type, dim);
            free(type);
            type = res;
        }
    }

    //Reserved Python keywords support (Issue 105)
    const char *nameType = filter_python_keywords(name);

    idlpy_ctx_printf(ctx, "%s = types.typedef[%s, %s]\n", nameType, absname, type);
    ///////////////////
    
    idlpy_ctx_exit_entity(ctx);
    free(absname);
    free(type);

    return IDL_RETCODE_OK;
}

static idl_retcode_t
emit_typedef(
    const idl_pstate_t *pstate,
    const bool revisit,
    const idl_path_t *path,
    const void *node,
    void *user_data)
{
    idlpy_ctx ctx = (idlpy_ctx)user_data;
    const idl_typedef_t *_typedef = (const idl_typedef_t *)node;
    const idl_declarator_t *declarator;

    (void)pstate;
    (void)revisit;
    (void)path;

    idl_retcode_t ret = IDL_RETCODE_OK;
    IDL_FOREACH(declarator, _typedef->declarators)
    {
        if ((ret = expand_typedef(ctx, declarator)) != IDL_RETCODE_OK)
            break;
    }

    return ret;
}


static void enum_decoration(idlpy_ctx ctx, const idl_enum_t *_enum)
{

    switch (_enum->extensibility.value)
    {
    case IDL_FINAL:
        idlpy_ctx_printf(ctx, "@annotate.final\n");
        break;
    case IDL_APPENDABLE:
        idlpy_ctx_printf(ctx, "@annotate.appendable\n");
        break;
    case IDL_MUTABLE:
        idlpy_ctx_printf(ctx, "@annotate.mutable\n");
        break;
    default:
        break;
    }

    if (_enum->bit_bound.annotation) {
        idlpy_ctx_printf(ctx, "@annotate.bit_bound(%" PRIu16 ")\n", _enum->bit_bound.value);
    }
}


static idl_retcode_t
emit_enum(
    const idl_pstate_t *pstate,
    bool revisit,
    const idl_path_t *path,
    const void *node,
    void *user_data)
{
    idlpy_ctx ctx = (idlpy_ctx)user_data;
    const idl_enum_t *_enum = (const idl_enum_t *) node;
    idl_retcode_t ret = IDL_RETCODE_NO_MEMORY;

    idlpy_ctx_enter_entity(ctx, idl_identifier(_enum));

    enum_decoration(ctx, _enum);

    char* fullname = idl_full_typename(node);

    //Reserved Python keywords support (Issue 105)
    const char *name = idlpy_identifier(node);
    ///////////////////////////
    idlpy_ctx_printf(ctx, "class %s(idl.IdlEnum, typename=\"%s\"", name, fullname);

    free(fullname);

    //Reserved Python keywords support (Issue 105)
    if (_enum->default_enumerator != NULL)
    {
        const char *nameDefaultEnumerator = filter_python_keywords(_enum->default_enumerator->name->identifier);

        idlpy_ctx_printf(ctx, ", default=\"%s\"", nameDefaultEnumerator);
    }
    ///////////////////////////

    idlpy_ctx_printf(ctx, "):\n");

    idl_enumerator_t *enumerator = ((const idl_enum_t *)node)->enumerators;
    for (; enumerator; enumerator = idl_next(enumerator))
    {
        //Reserved Python keywords support (Issue 105)
        const char *nameEnumerated = filter_python_keywords(enumerator->name->identifier);

        if (enumerator->value.annotation == NULL) {
            idlpy_ctx_printf(ctx, "    %s = auto()\n", nameEnumerated);
        } else {
            idlpy_ctx_printf(ctx, "    %s = %" PRIu32 "\n", nameEnumerated, enumerator->value.value);
        }
    }

    idlpy_ctx_exit_entity(ctx);

    ret = IDL_VISIT_DONT_RECURSE;

    (void)pstate;
    (void)revisit;
    (void)path;

    return ret;
}

static void
print_literal(
    const idl_pstate_t *pstate,
    idlpy_ctx ctx,
    const idl_literal_t *literal)
{
    idl_type_t type;

    switch ((type = idl_type(literal)))
    {
    case IDL_CHAR:
        idlpy_ctx_printf(ctx, "'%c'", literal->value.chr);
        break;
    case IDL_BOOL:
        idlpy_ctx_printf(ctx, "%s", literal->value.bln ? "True" : "False");
        break;
    case IDL_INT8:
        idlpy_ctx_printf(ctx, "%" PRId8, literal->value.int8);
        break;
    case IDL_OCTET:
    case IDL_UINT8:
        idlpy_ctx_printf(ctx, "%" PRIu8, literal->value.uint8);
        break;
    case IDL_SHORT:
    case IDL_INT16:
        idlpy_ctx_printf(ctx, "%" PRId16, literal->value.int16);
        break;
    case IDL_USHORT:
    case IDL_UINT16:
        idlpy_ctx_printf(ctx, "%" PRIu16, literal->value.uint16);
        break;
    case IDL_LONG:
    case IDL_INT32:
        idlpy_ctx_printf(ctx, "%" PRId32, literal->value.int32);
        break;
    case IDL_ULONG:
    case IDL_UINT32:
        idlpy_ctx_printf(ctx, "%" PRIu32, literal->value.uint32);
        break;
    case IDL_LLONG:
    case IDL_INT64:
        idlpy_ctx_printf(ctx, "%" PRId64, literal->value.int64);
        break;
    case IDL_ULLONG:
    case IDL_UINT64:
        idlpy_ctx_printf(ctx, "%" PRIu64, literal->value.uint64);
        break;
    case IDL_FLOAT:
        idlpy_ctx_printf(ctx, "%.6f", literal->value.flt);
        break;
    case IDL_DOUBLE:
        idlpy_ctx_printf(ctx, "%f", literal->value.dbl);
        break;
    case IDL_LDOUBLE:
        idlpy_ctx_printf(ctx, "%lf", literal->value.ldbl);
        break;
    case IDL_STRING:
        idlpy_ctx_printf(ctx, "\"%s\"", literal->value.str);
        break;
    default:
    {
        char *name;
        assert(type == IDL_ENUM);
        name = typename(ctx, literal);
        idlpy_ctx_printf(ctx, "%s", name);
        free(name);
    }
    }
    (void)pstate;
}

static idl_retcode_t
emit_const(
    const idl_pstate_t *pstate,
    bool revisit,
    const idl_path_t *path,
    const void *node,
    void *user_data)
{
    idlpy_ctx ctx = (idlpy_ctx)user_data;

    const idl_literal_t *literal = ((const idl_const_t *)node)->const_expr;

    idlpy_ctx_enter_entity(ctx, idl_identifier(node));

    //Reserved Python keywords support (Issue 105)
    const char *nameConst = idlpy_identifier(node);
    
    idlpy_ctx_printf(ctx, "%s = ", nameConst);
    ///////////////////

    print_literal(pstate, ctx, literal);
    idlpy_ctx_write(ctx, "\n");
    idlpy_ctx_exit_entity(ctx);

    (void)revisit;
    (void)path;

    return IDL_RETCODE_OK;
}

idl_retcode_t generate_types(const idl_pstate_t *pstate, idlpy_ctx ctx)
{
    idl_retcode_t ret;
    idl_visitor_t visitor;

    memset(&visitor, 0, sizeof(visitor));
    visitor.visit = IDL_CONST | IDL_TYPEDEF | IDL_STRUCT | IDL_UNION | IDL_ENUM | IDL_DECLARATOR | IDL_MODULE | IDL_BITMASK;
    visitor.accept[IDL_ACCEPT_MODULE] = &emit_module;
    visitor.accept[IDL_ACCEPT_CONST] = &emit_const;
    visitor.accept[IDL_ACCEPT_TYPEDEF] = &emit_typedef;
    visitor.accept[IDL_ACCEPT_STRUCT] = &emit_struct;
    visitor.accept[IDL_ACCEPT_UNION] = &emit_union;
    visitor.accept[IDL_ACCEPT_ENUM] = &emit_enum;
    visitor.accept[IDL_ACCEPT_DECLARATOR] = &emit_field;
    visitor.accept[IDL_ACCEPT_BITMASK] = &emit_bitmask;
    visitor.sources = (const char *[]){pstate->sources->path->name, NULL};
    if ((ret = idl_visit(pstate, pstate->root, &visitor, ctx)))
        return ret;
    return IDL_RETCODE_OK;
}<|MERGE_RESOLUTION|>--- conflicted
+++ resolved
@@ -337,25 +337,17 @@
     if (!revisit)
     {
 
-<<<<<<< HEAD
         if (struct_v->inherit_spec) {
             inherit_from = relative_or_imported_struct_name_nonquoted(ctx, struct_v->inherit_spec->base);
         }
 
-        idlpy_ctx_enter_entity(ctx, idl_identifier(node));
-        struct_decoration(ctx, node);
-        char *fullname = idl_full_typename(node);
-        idlpy_ctx_printf(ctx, "class %s(%s, typename=\"%s\"):", idl_identifier(node), inherit_from != NULL ? inherit_from : "idl.IdlStruct", fullname);
-=======
         //Reserved Python keywords support (Issue 105)
         const char *name = idlpy_identifier(node);
-        ///////////////////////////
 
         idlpy_ctx_enter_entity(ctx, name);
         struct_decoration(ctx, node);
         char *fullname = idl_full_typename(node);
-        idlpy_ctx_printf(ctx, "class %s(idl.IdlStruct, typename=\"%s\"):", name, fullname);
->>>>>>> a2f3b282
+        idlpy_ctx_printf(ctx, "class %s(%s, typename=\"%s\"):", name, inherit_from != NULL ? inherit_from : "idl.IdlStruct", fullname);
         free(fullname);
         ret = IDL_VISIT_REVISIT;
     }
