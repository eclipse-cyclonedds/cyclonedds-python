--- conflicted
+++ resolved
@@ -12,49 +12,4 @@
 """
 from setuptools import setup
 
-<<<<<<< HEAD
-import os
-import sys
-from setuptools import setup, find_packages
-
-
-if sys.version_info < (3, 6):
-    sys.exit("This package cannot be installed in Python version 3.5 or lower.")
-elif sys.version_info < (3, 7):
-    # We are in any Python 3.6 version
-    REQUIRES = ['dataclasses==0.8', 'typing-extensions==3.7.4.3', 'typing-inspect==0.6.0']
-elif sys.version_info < (3, 9):
-    # We are in any Python 3.7 or 3.8 version
-    REQUIRES = ['typing-extensions==3.7.4.3']
-else:
-    # We are in any Python 3.9 or 3.10 (maybe higher?) version, no requirements
-    REQUIRES = []
-
-
-setup(
-    name='pycdr',
-    version='0.1.6',
-    description='Python CDR serialization',
-    install_requires=REQUIRES,
-    author='Thijs Miedema',
-    author_email='thijs.miedema@adlinktech.com',
-    url="https://github.com/thijsmie/cdds-py",
-    project_urls={
-        "Bug Tracker": "https://github.com/thijsmie/cdds-py/issues"
-    },
-    classifiers=[
-        "Development Status :: 4 - Beta",
-        "License :: OSI Approved :: Eclipse Public License 2.0 (EPL-2.0)",
-        "Programming Language :: Python :: 3.6",
-        "Programming Language :: Python :: 3.7",
-        "Programming Language :: Python :: 3.8",
-        "Programming Language :: Python :: 3.9",
-        "Programming Language :: Python :: 3.10",
-        "Operating System :: OS Independent"
-    ],
-    packages=find_packages(exclude=("tests", "examples")),
-    python_requires='>=3.6'
-)
-=======
-setup()
->>>>>>> 0059f404
+setup()