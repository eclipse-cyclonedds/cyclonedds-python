import pytest
import random

from cyclonedds.domain import Domain, DomainParticipant
from cyclonedds.topic import Topic
from cyclonedds.sub import Subscriber, DataReader
from cyclonedds.pub import Publisher, DataWriter
from cyclonedds.util import duration, isgoodentity
from cyclonedds.core import Qos, Policy


from support_modules.testtopics import Message, MessageKeyed

def test_reader_initialize():
    dp = DomainParticipant(0)
    tp = Topic(dp, "Message", Message)
    sub = Subscriber(dp)
    dr = DataReader(sub, tp)

    assert isgoodentity(dr)

def test_reader_initialize_direct():
    dp = DomainParticipant(0)
    tp = Topic(dp, "Message", Message)
    dr = DataReader(dp, tp)

    assert isgoodentity(dr)


def test_reader_read():
    dp = DomainParticipant(0)
    tp = Topic(dp, "Message__DONOTPUBLISH", Message)
    sub = Subscriber(dp)
    dr = DataReader(sub, tp)

    assert len(dr.read()) == 0


def test_reader_take():
    dp = DomainParticipant(0)
    tp = Topic(dp, "Message__DONOTPUBLISH", Message)
    sub = Subscriber(dp)
    dr = DataReader(sub, tp)

    assert len(dr.take()) == 0


def test_reader_waitforhistoricaldata():
    dp = DomainParticipant(0)
    tp = Topic(dp, "Message__DONOTPUBLISH", Message)
    sub = Subscriber(dp)
    dr = DataReader(sub, tp)

    assert dr.wait_for_historical_data(duration(milliseconds=5))


def test_reader_resizebuffer():
    dp = DomainParticipant(0)
    tp = Topic(dp, "Message__DONOTPUBLISH", Message)
    sub = Subscriber(dp)
    dr = DataReader(sub, tp)

    assert len(dr.read(N=100)) == 0
    assert len(dr.read(N=200)) == 0
    assert len(dr.read(N=100)) == 0


def test_reader_invalid():
    dp = DomainParticipant(0)
    tp = Topic(dp, "Message__DONOTPUBLISH", Message)
    sub = Subscriber(dp)
    dr = DataReader(sub, tp)

    with pytest.raises(TypeError):
        dr.read(-1)

    with pytest.raises(TypeError):
        dr.take(-1)


def test_reader_many_instances():
    dp = DomainParticipant(0)
    tp = Topic(dp, "MessageKeyed", MessageKeyed)
    sub = Subscriber(dp)
    pub = Publisher(dp)
    dr = DataReader(sub, tp)
    dw = DataWriter(pub, tp)

    for i in range(50): # use a value which exceeds ddsc hopscotch buffer size
        msg = MessageKeyed(i, "Hello")
        dw.write(msg)
        assert dr.read_next() == msg


def test_reader_readnext_takenext():
    dp = DomainParticipant(0)
    tp = Topic(dp, "Message", Message)
    sub = Subscriber(dp)
    pub = Publisher(dp)
    dr = DataReader(sub, tp)
    dw = DataWriter(pub, tp)

    msg = Message("Hello")
    dw.write(msg)

    assert dr.read_next() == msg
    assert dr.read_next() is None
    dw.write(msg)
    assert dr.take_next() == msg
    assert dr.take_next() is None


def test_reader_readiter():
    dp = DomainParticipant(0)
    tp = Topic(dp, "Message", Message)
    sub = Subscriber(dp)
    pub = Publisher(dp)
    dr = DataReader(sub, tp)
    dw = DataWriter(pub, tp)

    msg = Message("Hello")
    dw.write(msg)

    read = False

    for msgr in dr.read_iter(timeout=duration(milliseconds=10)):
        assert not read
        assert msg == msgr
        read = True


def test_reader_takeiter():
    dp = DomainParticipant(0)
    tp = Topic(dp, "Message", Message)
    sub = Subscriber(dp)
    pub = Publisher(dp)
    dr = DataReader(sub, tp)
    dw = DataWriter(pub, tp)

    msg = Message("Hello")
    dw.write(msg)

    read = False

    for msgr in dr.take_iter(timeout=duration(milliseconds=10)):
        assert not read
        assert msg == msgr
        read = True


def _make_reader_without_saving_deps():
    tp = Topic(DomainParticipant(0), "Message", Message)
    return DataReader(Subscriber(tp.participant), tp)


def test_reader_keepalive_parents():
    dr = _make_reader_without_saving_deps()

    msg = Message("Hello")
    dw = DataWriter(dr.participant, dr.topic)
    dw.write(msg)

    assert dr.read_next() == msg


<<<<<<< HEAD
def test_reader_wrong_usage_errors():
    dp = DomainParticipant(0)
    tp = Topic(dp, "Message", Message)
    sub = Subscriber(dp)
    pub = Publisher(dp)

    with pytest.raises(TypeError):
        DataReader(False, tp)

    with pytest.raises(TypeError):
        DataReader(sub, False)

    with pytest.raises(TypeError):
        DataReader(pub, tp)

    with pytest.raises(TypeError):
        DataReader(dp, tp, qos=False)

    with pytest.raises(TypeError):
        DataReader(dp, tp, listener=False)
=======
def test_get_matched_publications():
    dp = DomainParticipant(0)
    tp = Topic(dp, "Message", Message)
    dr = DataReader(dp, tp)

    rand_dw = random.randint(0, 20)
    dw = []
    for i in range(rand_dw):
        dw.append(DataWriter(dp, tp))

    matched = dr.get_matched_publications()
    assert len(matched) == rand_dw


def test_get_matched_publication_data():
    dp = DomainParticipant(0)
    tp = Topic(dp, "Message", Message)
    dr = DataReader(dp, tp)
    dw = DataWriter(dp, tp)

    matched_handles = dr.get_matched_publications()
    for handle in matched_handles:
        matched_data = dr.get_matched_publication_data(handle)
        assert matched_data is not None
>>>>>>> 998bdb34
<|MERGE_RESOLUTION|>--- conflicted
+++ resolved
@@ -163,7 +163,6 @@
     assert dr.read_next() == msg
 
 
-<<<<<<< HEAD
 def test_reader_wrong_usage_errors():
     dp = DomainParticipant(0)
     tp = Topic(dp, "Message", Message)
@@ -184,7 +183,8 @@
 
     with pytest.raises(TypeError):
         DataReader(dp, tp, listener=False)
-=======
+
+
 def test_get_matched_publications():
     dp = DomainParticipant(0)
     tp = Topic(dp, "Message", Message)
@@ -208,5 +208,4 @@
     matched_handles = dr.get_matched_publications()
     for handle in matched_handles:
         matched_data = dr.get_matched_publication_data(handle)
-        assert matched_data is not None
->>>>>>> 998bdb34
+        assert matched_data is not None