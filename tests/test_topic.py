--- conflicted
+++ resolved
@@ -9,11 +9,7 @@
 from cyclonedds.qos import Policy, Qos
 from dataclasses import dataclass
 
-<<<<<<< HEAD
 from support_modules.testtopics import Message
-=======
-from  testtopics import Message, MessageAlt
->>>>>>> 998bdb34
 
 
 def test_create_topic():
